--- conflicted
+++ resolved
@@ -575,14 +575,9 @@
 
 extension StringDiffTestingTests {
     public func diffTest(expected input: String,
-<<<<<<< HEAD
+                         diffOnly: Bool = false,
                          file: StaticString = #filePath,
                          line: UInt = #line) -> DiffingTest {
-=======
-                         diffOnly: Bool = false,
-                         file: String = #file,
-                         line: Int = #line) -> DiffingTest {
->>>>>>> 26618d74
         
         let location = DiffLocation(file: file, line: line)
         let diffable = DiffableString(string: input, location: location)
