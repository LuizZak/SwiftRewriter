<<<<<<< HEAD
import XCTest

@testable import Utils
=======
import Utils
import XCTest
>>>>>>> 27ddb396

class StringTests: XCTestCase {
    func testStartsUppercased() {
        XCTAssert("Abc".startsUppercased)
        XCTAssert("A".startsUppercased)
        XCTAssertFalse("abc".startsUppercased)
        XCTAssertFalse("a".startsUppercased)
        XCTAssertFalse("0".startsUppercased)
        XCTAssertFalse(" ".startsUppercased)
        XCTAssertFalse("".startsUppercased)
    }

    func testLowercasedFirstLetter() {
        XCTAssertEqual("a", "A".lowercasedFirstLetter)
        XCTAssertEqual("abc", "Abc".lowercasedFirstLetter)
        XCTAssertEqual("abc", "abc".lowercasedFirstLetter)
        XCTAssertEqual("ábc", "Ábc".lowercasedFirstLetter)
        XCTAssertEqual("aBC", "ABC".lowercasedFirstLetter)
        XCTAssertEqual("aBc", "aBc".lowercasedFirstLetter)
        XCTAssertEqual("ábC", "ÁbC".lowercasedFirstLetter)
        XCTAssertEqual("0", "0".lowercasedFirstLetter)
        XCTAssertEqual("", "".lowercasedFirstLetter)
        XCTAssertEqual(" ", " ".lowercasedFirstLetter)
    }

    func testUppercasedFirstLetter() {
        XCTAssertEqual("A", "a".uppercasedFirstLetter)
        XCTAssertEqual("Abc", "abc".uppercasedFirstLetter)
        XCTAssertEqual("Abc", "Abc".uppercasedFirstLetter)
        XCTAssertEqual("Ábc", "ábc".uppercasedFirstLetter)
        XCTAssertEqual("ABC", "aBC".uppercasedFirstLetter)
        XCTAssertEqual("ABc", "ABc".uppercasedFirstLetter)
        XCTAssertEqual("ÁbC", "ábC".uppercasedFirstLetter)
        XCTAssertEqual("0", "0".uppercasedFirstLetter)
        XCTAssertEqual("", "".uppercasedFirstLetter)
        XCTAssertEqual(" ", " ".uppercasedFirstLetter)
    }

    func testMakeDifference() {
        let str1 = """
            Abcdef
            """
        let str2 = """
            Abdef
            """

        let result = str1.makeDifferenceMarkString(against: str2)

        XCTAssertEqual(
            """
            Abcdef
            ~~^ Difference starts here
            """,
            result
        )
    }

    func testMakeDifferenceBetweenLines() {
        let str1 = """
            Abc
            Def
            Ghi
            """
        let str2 = """
            Abc
            Df
            Ghi
            """

        let result = str1.makeDifferenceMarkString(against: str2)

        XCTAssertEqual(
            """
            Abc
            Def
            ~^ Difference starts here
            Ghi
            """,
            result
        )
    }

    func testMakeDifferenceBetweenEqualStrings() {
        let str1 = """
            Abc
            Def
            Ghi
            """
        let str2 = """
            Abc
            Def
            Ghi
            """

        let result = str1.makeDifferenceMarkString(against: str2)

        XCTAssertEqual(
            """
            Abc
            Def
            Ghi
             ~ Strings are equal.
            """,
            result
        )
    }

    func testMakeDifferenceBetweenStringsAtBeginning() {
        let str1 = """
            Abc
            """
        let str2 = """
            Zwx
            """

        let result = str1.makeDifferenceMarkString(against: str2)

        XCTAssertEqual(
            """
            Abc
            ^ Difference starts here
            """,
            result
        )
    }

    func testCommentSectionRangesInEmptyString() {
        let ranges = "".cStyleCommentSectionRanges()
        XCTAssertEqual(ranges.count, 0)
    }

    func testCommentSectionRanges() {
        let input = """
            // A comment!
            Not a comment.
            /*
                A multi-lined comment!
            */
            Not a comment again.
            """

        let ranges = input.cStyleCommentSectionRanges()
        XCTAssertEqual(ranges.count, 2)
        XCTAssertEqual(ranges[0], input.range(of: "// A comment!\n"))
        XCTAssertEqual(
            ranges[1],
            input.range(
                of: """
                    /*
                        A multi-lined comment!
                    */
                    """
            )
        )
    }

    func testCommentSectionRangesEntireString() {
        let input = "// A comment!"

        let ranges = input.cStyleCommentSectionRanges()
        XCTAssertEqual(ranges.count, 1)
        XCTAssertEqual(ranges[0], input.startIndex..<input.endIndex)
    }

    func testCommentSectionRangesEntireStringMultiLine() {
        let input = "/* A comment! \n*/"

        let ranges = input.cStyleCommentSectionRanges()
        XCTAssertEqual(ranges.count, 1)
        XCTAssertEqual(ranges[0], input.startIndex..<input.endIndex)
    }

    func testCommentSectionRangesOpenMultiLineComment() {
        let input = "/* A comment! \n"

        let ranges = input.cStyleCommentSectionRanges()
        XCTAssertEqual(ranges.count, 1)
        XCTAssertEqual(ranges[0], input.startIndex..<input.endIndex)
    }

    func testCommentSectionRangesIgnoresCommentsInStringLiterals() {
        let input = "\"A comment in a string: // etc.\""

        let ranges = input.cStyleCommentSectionRanges()
        XCTAssertEqual(ranges.count, 0)
    }

    func testCommentSectionRangesIgnoresStringLiteralsWithinSingleLineComments() {
        let input = "/* A comment! \"A string\" \n"

        let ranges = input.cStyleCommentSectionRanges()
        XCTAssertEqual(ranges.count, 1)
        XCTAssertEqual(ranges[0], input.startIndex..<input.endIndex)
    }

    func testCommentSectionRangesIgnoresStringLiteralsWithinMultiLineComments() {
        let input = """
            /* A comment! "An unterminated string literal
            */ "A string /* */"
            """

        let ranges = input.cStyleCommentSectionRanges()
        XCTAssertEqual(ranges.count, 1)
        XCTAssertEqual(
            ranges[0],
            input.range(
                of: """
                    /* A comment! "An unterminated string literal
                    */
                    """
            )
        )
    }

    func testLineRangesWithCountedLines() {
        let input = """
            1
            2
            3
            """

        let ranges = input.lineRanges()
        XCTAssertEqual(ranges.count, 3)
        XCTAssertEqual(ranges[0], input.range(of: "1"))
        XCTAssertEqual(ranges[1], input.range(of: "2"))
        XCTAssertEqual(ranges[2], input.range(of: "3"))
    }

    func testLineRangesWithEmptyLines() {
        let input = """
            1

            3
            """

        let ranges = input.lineRanges()
        XCTAssertEqual(ranges.count, 3)
        XCTAssertEqual(ranges[0], input.range(of: "1"))
        XCTAssertEqual(
            ranges[1],
            input.range(of: "1\n")!.upperBound..<input.range(of: "\n3")!.lowerBound
        )
        XCTAssertEqual(ranges[2], input.range(of: "3"))
    }

    func testLineRangesWithEmptyFinalLine() {
        let input = """
            1

            """

        let ranges = input.lineRanges()
        XCTAssertEqual(ranges.count, 2)
        XCTAssertEqual(ranges[0], input.range(of: "1"))
        XCTAssertEqual(ranges[1], input.range(of: "1\n")!.upperBound..<input.endIndex)
    }

    func testLineRangesWithTwoEmptyFinalLines() {
        let input = """
            1


            """

        let ranges = input.lineRanges()
        XCTAssertEqual(ranges.count, 3)
        XCTAssertEqual(ranges[0], input.intRange(0..<1))
        XCTAssertEqual(ranges[1], input.intRange(2..<2))
        XCTAssertEqual(ranges[2], input.intRange(3..<3))
    }

    func testLineRangesWithSingleLine() {
        let input = "123"

        let ranges = input.lineRanges()
        XCTAssertEqual(ranges.count, 1)
        XCTAssertEqual(ranges[0], input.startIndex..<input.endIndex)
    }

    func testLineRangesWithEmptyString() {
        let input = ""

        let ranges = input.lineRanges()
        XCTAssertEqual(ranges.count, 1)
        XCTAssertEqual(ranges[0], input.startIndex..<input.endIndex)
    }

    func testLineRangesWithSingleEmptyLine() {
        let input = "\n"

        let ranges = input.lineRanges()
        XCTAssertEqual(ranges.count, 2)
        XCTAssertEqual(ranges[0], input.startIndex..<input.startIndex)
        XCTAssertEqual(ranges[1], input.endIndex..<input.endIndex)
    }

    func testTrimWhitespace() {
        XCTAssertEqual(trimWhitespace(""), "")
        XCTAssertEqual(trimWhitespace("  "), "")
        XCTAssertEqual(trimWhitespace("abc"), "abc")
        XCTAssertEqual(trimWhitespace("abc "), "abc")
        XCTAssertEqual(trimWhitespace(" abc"), "abc")
        XCTAssertEqual(trimWhitespace("  abc "), "abc")
        XCTAssertEqual(trimWhitespace("\nabc\n"), "abc")
        XCTAssertEqual(trimWhitespace("\n abc def \t "), "abc def")
        XCTAssertEqual(trimWhitespace("  abc def "), "abc def")
    }
}

extension String {
    func intRange<R>(_ range: R) -> Range<Index> where R: RangeExpression, R.Bound == Int {
        let range = range.relative(to: Array(0..<count))

        let start = index(startIndex, offsetBy: range.lowerBound)
        let end = index(startIndex, offsetBy: range.upperBound)

        return start..<end
    }
}<|MERGE_RESOLUTION|>--- conflicted
+++ resolved
@@ -1,11 +1,5 @@
-<<<<<<< HEAD
+@testable import Utils
 import XCTest
-
-@testable import Utils
-=======
-import Utils
-import XCTest
->>>>>>> 27ddb396
 
 class StringTests: XCTestCase {
     func testStartsUppercased() {
