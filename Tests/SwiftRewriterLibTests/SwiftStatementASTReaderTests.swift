--- conflicted
+++ resolved
@@ -288,7 +288,6 @@
                                              type: .swiftBlock(returnType: .void, parameters: []),
                                              initialization: nil))
     }
-<<<<<<< HEAD
 
     func testReportAutotypeDeclaration() {
         delegate = TestSwiftStatementASTReaderDelegate()
@@ -304,7 +303,7 @@
                                             type: .typeName("__auto_type"),
                                             initialization: nil))
         XCTAssertEqual(delegate?.declarationAtIndex, 0)
-=======
+    }
     
     func testWeakNonPointerDefinition() {
         // Tests that non pointer definitions drop the __weak qualifier during
@@ -324,7 +323,6 @@
                                              type: .typeName("__auto_type"),
                                              ownership: .weak,
                                              initialization: .constant(.nil)))
->>>>>>> 481b962a
     }
 }
 
