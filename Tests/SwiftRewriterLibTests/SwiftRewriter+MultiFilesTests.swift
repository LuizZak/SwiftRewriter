import XCTest
import SwiftRewriterLib
import ObjcParser
import GrammarModels

class SwiftRewriter_MultiFilesTests: XCTestCase {
    
    func testReadmeSampleMerge() {
        assertThat()
            .file(name: "MyClass.h",
            """
            /// A simple class to store names
            @interface MyClass : NSObject
            /// First name
            @property (nonnull) NSString *name;
            /// Last name
            @property (nonnull) NSString *surname;

            - (nonnull instancetype)initWithName:(nonnull NSString*)name surname:(nonnull NSString*)surname;
            /// Prints the full name to the standard output
            - (void)printMyName;
            @end
            """)
            .file(name: "MyClass.m",
            """
            @implementation MyClass
            - (instancetype)initWithName:(NSString*)name surname:(NSString*)surname {
                self = [super init];
                if(self) {
                    self.name = name;
                    self.surname = surname;
                }
                return self;
            }
            - (void)printMyName {
                NSLog(@"%@ %@", self.name, self.surname);
            }
            @end
            """)
            .translatesToSwift("""
            /// A simple class to store names
            class MyClass: NSObject {
                /// First name
                var name: String
                /// Last name
                var surname: String
            
                init(name: String, surname: String) {
                    self.name = name
                    self.surname = surname
                    super.init()
                }
            
                /// Prints the full name to the standard output
                func printMyName() {
                    NSLog("%@ %@", self.name, self.surname)
                }
            }
            // End of file MyClass.swift
            """)
    }
    
    func testEmittingHeaderWhenMissingImplementation() {
        assertThat()
            .file(name: "objc.h",
            """
            @interface MyClass
            - (void)myMethod;
            @end
            """)
            .translatesToSwift(
            """
            class MyClass {
                func myMethod() {
                }
            }
            // End of file objc.swift
            """)
    }
    
    func testAvoidEmittingHeaderWhenImplementationExists() {
        assertThat()
            .file(name: "objc.h",
            """
            @interface MyClass
            - (void)myMethod;
            @end
            """)
            .file(name: "objc.m",
            """
            @implementation MyClass
            - (void)myMethod {
            }
            @end
            """)
            .translatesToSwift(
            """
            class MyClass {
                func myMethod() {
                }
            }
            // End of file objc.swift
            """)
    }
    
    func testProcessAssumeNonnullAcrossFiles() {
        assertThat()
            .file(name: "objc.h",
            """
            NS_ASSUME_NONNULL_BEGIN
            @interface MyClass
            @property NSString *property;
            - (id)myMethod:(NSString*)parameter;
            @end
            NS_ASSUME_NONNULL_END
            """)
            .file(name: "objc.m",
            """
            @implementation MyClass
            - (id)myMethod:(NSString*)parameter {
            }
            @end
            """)
            .translatesToSwift(
            """
            class MyClass {
                var property: String
            
                func myMethod(_ parameter: String) -> AnyObject {
                }
            }
            // End of file objc.swift
            """)
    }
    
    func testClassCategory() {
        assertThat()
            .file(name: "MyClass.h",
            """
            @interface MyClass
            - (void)originalMethod;
            @end
            """)
            .file(name: "MyClass.m",
            """
            @implementation MyClass
            - (void)originalMethod {
            }
            @end
            """)
            .file(name: "MyClass+Ext.h",
            """
            @interface MyClass (Extension)
            - (void)fromExtension;
            - (void)fromExtensionInterfaceOnly;
            @end
            """)
            .file(name: "MyClass+Ext.m",
            """
            @implementation MyClass (Extension)
            - (void)fromExtension {
            }
            @end
            """)
            .translatesToSwift(
            """
            // MARK: - Extension
            extension MyClass {
                func fromExtension() {
                }
                func fromExtensionInterfaceOnly() {
                }
            }
            // End of file MyClass+Ext.swift
            class MyClass {
                func originalMethod() {
                }
            }
            // End of file MyClass.swift
            """)
    }
    
    /// When merging categories in .h/.m files, try to group them by matching
    /// category name on the resulting .swift file, such that `extension`s are
    /// declared for each combined category name.
    func testMergingCategoriesTakeCategoryNameInConsideration() {
        assertThat()
            .file(name: "Class.h",
            """
            @interface MyClass
            @end
            """)
            .file(name: "Class.m",
            """
            @implementation MyClass
            @end
            """)
            .file(name: "Class+Ext.h",
            """
            @interface MyClass (Ext1)
            - (void)f1;
            @end
            @interface MyClass (Ext2)
            - (void)f2;
            @end
            """)
            .file(name: "Class+Ext.m",
            """
            @implementation MyClass (Ext1)
            - (void)f1 {
                stmt1();
            }
            @end
            @implementation MyClass (Ext2)
            - (void)f2 {
                stmt2();
            }
            @end
            """)
            .translatesToSwift("""
            // MARK: - Ext1
            extension MyClass {
                func f1() {
                    stmt1()
                }
            }
            // MARK: - Ext2
            extension MyClass {
                func f2() {
                    stmt2()
                }
            }
            // End of file Class+Ext.swift
            class MyClass {
            }
            // End of file Class.swift
            """)
    }
    
    func testRespectsOrderingOfImplementation() {
        // Tests that when coming up with the ordering of the method definitions
        // within a file, try to stick with the ordering of the methods as they
        // are on the @implementation for the class.
        assertThat()
            .file(name: "file.h",
            """
            @interface MyClass
            - (void)doOtherThing;
            - (void)doThing;
            @end
            """)
            .file(name: "file.m",
            """
            @implementation MyClass
            - (instancetype)initWithThing:(id)thing {
            }
            - (void)doThing {
            }
            - (void)doOtherThing {
            }
            @end
            """)
            .translatesToSwift("""
            class MyClass {
                init(thing: AnyObject!) {
                }

                func doThing() {
                }
                func doOtherThing() {
                }
            }
            // End of file file.swift
            """)
    }
    
    func testTypeLookupsHappenAfterAllSourceCodeIsParsed() {
        assertThat()
            .file(name: "A.h",
            """
            typedef NS_ENUM(NSString*, AnEnum) {
                AnEnumCase1
            };
            
            B *globalB;
            @interface A
            {
                B* ivarB;
            }
            // Should translate to 'B', and not 'UnsafeMutablePointer<B>!'
            @property (nonnull) B *b;
            - (B*)takesB:(B*)b;
            - (instancetype)initWithB:(B*)b;
            @end
            """)
            .file(name: "B.h",
            """
            @interface B
            @end
            """)
            .translatesToSwift("""
            enum AnEnum: String {
                case AnEnumCase1
            }
            
            var globalB: B!
            
            class A {
                private var ivarB: B!
                // Should translate to 'B', and not 'UnsafeMutablePointer<B>!'
                var b: B
            
                init(b: B!) {
                }

                func takesB(_ b: B!) -> B! {
                }
            }
            // End of file A.swift
            class B {
            }
            // End of file B.swift
            """)
    }
    
    func testChainCallRespondsToSelectorWithReproCase() {
        assertThat()
            .file(name: "A.h",
            """
            #pragma mark - Delegate
            @class Class;
            @protocol Delegate <NSObject>
            - (void)delegateMethod:(nonnull Class*)cls;
            @end

            @interface Class : UIView
            @property (weak, nullable) id<Delegate> delegate;
            @end

            NS_ASSUME_NONNULL_END
            """)
            .file(name: "A.m", """
            @implementation Class
            #pragma mark - Calculation methods
            - (void)method
            {
                (self.delegate);
                [self.delegate respondsToSelector:@selector(delegateMethod:)];
                if([self.delegate respondsToSelector:@selector(delegateMethod:)])
                {
                    [self.delegate delegateMethod:self];
                }
            }
            @end
            """)
            .translatesToSwift("""
            // Preprocessor directives found in file:
            // #pragma mark - Delegate
            // #pragma mark - Calculation methods
            protocol Delegate {
                func delegateMethod(_ cls: Class)
            }

            class Class: UIView {
                weak var delegate: Delegate?
            
                func method() {
                    // type: Delegate?
                    self.delegate
                    // type: Bool?
                    self.delegate?.responds(to: #selector(delegateMethod(_:)))
            
                    if self.delegate?.responds(to: #selector(delegateMethod(_:))) == true {
                        // type: Void?
                        self.delegate?.delegateMethod(self)
                    }
                }
            }
            // End of file A.swift
            """, options: SwiftSyntaxOptions.default.with(\.outputExpressionTypes, true))
    }
    
    func testPreserversAssumesNonnullContextAfterMovingDeclarationsFromHeaderToImplementation() {
        assertThat()
            .file(name: "A.h", """
            NS_ASSUME_NONNULL_BEGIN
            typedef void(^errorBlock)(NSString *param);
            NS_ASSUME_NONNULL_END
            """)
            .file(name: "A.m", """
            @interface A
            @end
            """)
            .translatesToSwift("""
            typealias errorBlock = (String) -> Void

            class A {
            }
            // End of file A.swift
            """)
    }
    
    func testMergeNullabilityOfBlockTypes() {
        assertThat()
            .file(name: "A.h", """
            NS_ASSUME_NONNULL_BEGIN
            @interface A
            - (void)method:(void(^)(NSString*))param;
            @end
            NS_ASSUME_NONNULL_END
            """)
            .file(name: "A.m", """
            @implementation A
            - (void)method:(void(^)(NSString*))param {
            }
            @end
            """)
            .translatesToSwift("""
            class A {
                func method(_ param: (String) -> Void) {
                }
            }
            // End of file A.swift
            """)
    }
    
    func testMergeNullabilityOfExternGlobals() {
        assertThat()
            .file(name: "A.h", """
            NS_ASSUME_NONNULL_BEGIN
            extern NSString *const kCPTableMenuViewReuseIdentifier;
            NS_ASSUME_NONNULL_END
            """)
            .file(name: "A.m", """
            NSString *const kCPTableMenuViewReuseIdentifier = @"cell";
            """)
            .translatesToSwift("""
            let kCPTableMenuViewReuseIdentifier: String = "cell"
            // End of file A.swift
            """)
    }
    
    func testMergeAndKeepNullabilityDefinitions() {
        assertThat()
            .file(name: "A.h", """
            @interface A
            @property CGFloat width;
            @end
            """)
            .file(name: "A.m", """
            @implementation A
            @end
            """)
            .file(name: "B.h", """
            @interface B
            @property (nullable) A* a;
            - (void)takesCGFloat:(CGFloat)f;
            @end
            """)
            .file(name: "B.m", """
            @implementation B
            - (void)method {
                [self takesCGFloat:a.width];
            }
            - (void)takesCGFloat:(CGFloat)f {
            }
            @end
            """)
            .translatesToSwift("""
            class A {
                var width: CGFloat = 0.0
            }
            // End of file A.swift
            class B {
                var a: A?
            
                func method() {
                    self.takesCGFloat(a?.width ?? 0.0)
                }
                func takesCGFloat(_ f: CGFloat) {
                }
            }
            // End of file B.swift
            """)
    }
    
    func testHandleMultifileTypesInheritingFromTypesDefinedInGlobalProviders() {
        assertThat()
            .file(name: "A.h", """
            @interface A: UIView
            @property (nullable) B* b;
            @end
            """)
            .file(name: "A.m", """
            @implementation A
            - (void)test {
                (self.window.bounds);
                (self.b.bounds);
            }
            @end
            """)
            .file(name: "B.h", """
            @interface B: UIView
            @end
            """)
            .translatesToSwift(
            """
            class A: UIView {
                var b: B?
            
                func test() {
                    // type: CGRect?
                    self.window?.bounds
                    // type: CGRect?
                    self.b?.bounds
                }
            }
            // End of file A.swift
            class B: UIView {
            }
            // End of file B.swift
            """,
            options: SwiftSyntaxOptions.default.with(\.outputExpressionTypes, true))
    }
    
    func testProtocolConformanceHandling() {
        let assert = assertThat()
            .file(name: "Protocol.h", """
            @protocol Protocol <NSObject>
            - (nullable NSString*)protocolRequirement;
            - (nonnull NSString*)otherProtocolRequirement;
            @end
            """)
            .file(name: "Class.h", """
            @interface Class
            @end
            """)
            .file(name: "Class.m", """
            @implementation Class
            @end
            """)
            .file(name: "Class+Protocol.h", """
            @interface Class (Protocol) <Protocol>
            - (nullable NSString*)protocolRequirement;
            @end
            """)
            .file(name: "Class+Protocol.m", """
            @implementation Class (Protocol)
            - (NSString*)protocolRequirement {
                return nil;
            }
            - (NSString*)otherProtocolRequirement {
                return @"";
            }
            @end
            """)
                
        assert
            .expectSwiftFile(name: "Class.swift", """
            class Class {
            }
            // End of file Class.swift
            """)
            .expectSwiftFile(name: "Class+Protocol.swift", """
            // MARK: - Protocol
            extension Class: Protocol {
                func protocolRequirement() -> String? {
                    return nil
                }
                func otherProtocolRequirement() -> String {
                    return ""
                }
            }
            // End of file Class+Protocol.swift
            """)
            .expectSwiftFile(name: "Protocol.swift", """
            protocol Protocol {
                func protocolRequirement() -> String?
                func otherProtocolRequirement() -> String
            }
            // End of file Protocol.swift
            """)
            .transpile()
            .assertExpectedSwiftFiles()
    }
    
    func testMergeStructsFromHeaderAndImplementation() {
        assertThat()
            .file(name: "A.h", """
            typedef struct Aimpl A;
            """)
            .file(name: "A.m", """
            struct Aimpl {
                int a;
            };
            """)
            .translatesToSwift("""
            typealias A = Aimpl
            
            struct Aimpl {
                var a: CInt
            
                init() {
                    a = 0
                }
                init(a: CInt) {
                    self.a = a
                }
            }
            // End of file A.swift
            """)
    }
    
    func testMergePropertyConformanceWithMethodInImplementation() {
        assertThat()
            .file(name: "A.h", """
            @protocol DateConvertible <NSObject>
            
            @property (nullable, readonly) NSDate *asDate;

            @end

            @interface NSString (QuickDateExtensions) <DateConvertible>
            
            @end
            """)
            .file(name: "A.m", """
            @implementation NSString (QuickDateExtensions)
            
            - (NSDate*)asDate
            {
                return [NSDate date];
            }
            
            @end
            """)
            .translatesToSwift("""
            protocol DateConvertible {
                var asDate: Date? { get }
            }

            // MARK: - QuickDateExtensions
            extension String: DateConvertible {
                var asDate: Date? {
                    return Date()
                }
            }
            // End of file A.swift
            """)
    }
    
    func testMergePropertyConformanceWithMethodInImplementationSynergy() {
        assertThat()
            .file(name: "A.h", """
            @protocol DateConvertible <NSObject>
            
            @property (nullable, readonly) NSDate *asDate;

            @end

            @interface NSString (QuickDateExtensions) <DateConvertible>
            
            // This should not be duplicated on the final emitted type!
            @property (nullable, readonly) NSDate *asDate;
            
            @end
            """)
            .file(name: "A.m", """
            @implementation NSString (QuickDateExtensions)
            
            - (NSDate*)asDate
            {
                return [NSDate date];
            }
            
            @end
            """)
            .translatesToSwift("""
            protocol DateConvertible {
                var asDate: Date? { get }
            }

            // MARK: - QuickDateExtensions
            extension String: DateConvertible {
                // This should not be duplicated on the final emitted type!
                var asDate: Date? {
                    return Date()
                }
            }
            // End of file A.swift
            """)
    }
    
    func testIgnoresNonPrimaryFileInputs() {
        assertThat()
            .file(name: "A.h", """
            @interface A
            @end
            """, isPrimary: true)
            .file(name: "B.h", """
            @interface B
            @end
            """, isPrimary: false)
            .translatesToSwift("""
            class A {
            }
            // End of file A.swift
            """)
    }
    
    func testNonPrimaryFilesContributeToPrimaryFileAnalysis() {
        // Test that non-primary files are actually contributing to analysis on
        // primary files by checking that 'B' is detected as a class and is not
        // turning into an UnsafeMutablePointer<B>! type
        assertThat()
            .file(name: "A.h", """
            @interface A
            @property B *b;
            @end
            """, isPrimary: true)
            .file(name: "B.h", """
            @interface B
            @end
            """, isPrimary: false)
            .translatesToSwift("""
            class A {
                var b: B!
            }
            // End of file A.swift
            """)
    }
    
    func testNonPrimaryFilesMerge() {
        // Tests that non-primary files are still susceptible to merging into
        // primary files
        assertThat()
            .file(name: "objc.h",
            """
            @interface MyClass
            @property (nonnull) NSString *property;
            - (nonnull id)myMethod:(nonnull NSString*)parameter;
            @end
            """, isPrimary: false)
            .file(name: "objc.m",
            """
            @implementation MyClass
            - (id)myMethod:(NSString*)parameter {
            }
            @end
            """)
            .translatesToSwift(
            """
            class MyClass {
                var property: String
            
                func myMethod(_ parameter: String) -> AnyObject {
                }
            }
            // End of file objc.swift
            """)
    }
    
    func testNSArrayExtensionDetection() {
        assertThat()
            .file(name: "NSArray+Ext.h",
            """
            NS_ASSUME_NONNULL_BEGIN
            @interface NSArray (Filtering)
            - (NSArray*)map:(id(^)(ObjectType obj))mapper __attribute__((warn_unused_result));
            - (NSArray<ObjectType>*)filter:(BOOL(^)(ObjectType obj))filter __attribute__((warn_unused_result));
            @end
            NS_ASSUME_NONNULL_END
            """)
            .file(name: "NSArray+Ext.m",
            """
            @implementation NSArray (Filtering)
            - (NSArray*)map:(id(^)(ObjectType obj))mapper {
                return self;
            }
            - (NSArray<ObjectType>*)filter:(BOOL(^)(ObjectType obj))filter {
                return self;
            }
            @end
            """)
            .file(name: "NSCollections+TypeSafe.h",
            """
            NS_ASSUME_NONNULL_BEGIN

            @protocol TypeSafeNavigable <NSObject>

            - (nullable __kindof NSArray*)arrayAt:(NSArray*)keyPath;
            - (nullable __kindof NSDictionary*)dictionaryAt:(NSArray*)keyPath;
            - (__kindof NSDictionary*)tryDictionaryAt:(NSArray*)keyPath;

            - (__kindof NSArray*)tryArrayAt:(NSArray*)keyPath;

            - (nullable __kindof NSDictionary*)tryDictionaryAt:(NSArray*)keyPath error:(NSError**)error;
            - (nullable __kindof NSArray*)tryArrayAt:(NSArray*)keyPath error:(NSError**)error;

            @end

            @interface NSDictionary (TypeSafe) <TypeSafeNavigable>
            @end

            @interface NSArray (TypeSafe) <TypeSafeNavigable>
            @end

            NS_ASSUME_NONNULL_END
            """)
            .file(name: "Resource.h",
            """
            @interface Resource
            @property (nullable) id ID;
            @property (nullable) id BP;
            @property (nullable) id firstName;
            @property (nullable) id lastName;
            @property (nullable) id middleName;
            @property (nullable) id mothersMaidenName;
            - (instancetype)init;
            @end
            """)
            .file(name: "Resource.m",
            """
            @implementation Resource
            @end
            """)
            .file(name: "A.h",
            """
            @interface A
            - (nullable id)doWork;
            @end
            """)
            .file(name: "A.m",
            """
            @implementation A
            - (id)doWork {
                NSDictionary *response = @{};
                NSArray *resources = [response tryArrayAt:@[@"data", @"user", @"getByProfile"] error:errorPtr];
                if(resources == nil)
                    return nil;
                
                // - Filter by bases
                // Start by transforming the bases array into an NSSet which is more efficient
                // for querying
                NSSet *baseIdsSet = [NSSet setWithArray:baseIds];
                
                NSArray *filtered =
                    [resources filter:^BOOL(NSDictionary *res) {
                        return [baseIdsSet containsObject:res[@"airbase"][@"id"]];
                    }];
                
                // Transform them into resource objects, now
                NSArray<CPResource*> *results =
                    [filtered map:^Resource*(NSDictionary *obj) {
                        Resource *resource = [[Resource alloc] init];
                        
                        resource.ID = obj[@"id"];
                        resource.BP = obj[@"bp"];
                        resource.firstName = AS(obj[@"firstName"], NSString);
                        resource.lastName = AS(obj[@"lastName"], NSString);
                        resource.middleName = AS(obj[@"middleName"], NSString);
                        resource.mothersMaidenName = AS(obj[@"mothersMaidenName"], NSString);
                        
                        return resource;
                    }];
                
                return results;
            }
            @end
            """)
            .expectSwiftFile(name: "A.swift",
            """
            class A {
                func doWork() -> AnyObject? {
                    // decl type: NSDictionary
                    // init type: NSDictionary
                    let response = [:]
                    // decl type: NSArray!
                    // init type: NSArray?
                    let resources = response.tryArrayAt(["data", "user", "getByProfile"], error: errorPtr)

                    if resources == nil {
                        return nil
                    }

                    // - Filter by bases
                    // Start by transforming the bases array into an NSSet which is more efficient
                    // for querying
                    // decl type: NSSet!
                    // init type: <<error type>>
                    let baseIdsSet: NSSet! = NSSet.setWithArray(baseIds)
                    // decl type: NSArray!
                    // init type: [ObjectType]?
<<<<<<< HEAD
                    let filtered = resources?.filter { (res: NSDictionary!) -> Bool in
=======
                    let filtered: NSArray! = resources?.filter { (res: NSDictionary!) -> Bool in
>>>>>>> 26618d74
                        return baseIdsSet.containsObject(res["airbase"]?["id"])
                    }
                    // decl type: [CPResource]
                    // init type: NSArray
                    let results = filtered.map { (obj: NSDictionary!) -> Resource! in
                        // Transform them into resource objects, now
                        // decl type: Resource
                        // init type: Resource
                        var resource = Resource()

                        // type: AnyObject?
                        resource.ID = obj["id"]
                        // type: AnyObject?
                        resource.BP = obj["bp"]
                        // type: AnyObject?
                        resource.firstName = AS(obj["firstName"], String)
                        // type: AnyObject?
                        resource.lastName = AS(obj["lastName"], String)
                        // type: AnyObject?
                        resource.middleName = AS(obj["middleName"], String)
                        // type: AnyObject?
                        resource.mothersMaidenName = AS(obj["mothersMaidenName"], String)

                        return resource
                    }

                    return results
                }
            }
            // End of file A.swift
            """)
            .transpile(options: SwiftSyntaxOptions(outputExpressionTypes: true,
                                                   printIntentionHistory: false,
                                                   emitObjcCompatibility: false))
            .assertExpectedSwiftFiles()
    }
}

extension SwiftRewriter_MultiFilesTests {
    private func assertThat() -> MultiFileTestBuilder {
        return MultiFileTestBuilder(test: self)
    }
}<|MERGE_RESOLUTION|>--- conflicted
+++ resolved
@@ -891,11 +891,7 @@
                     let baseIdsSet: NSSet! = NSSet.setWithArray(baseIds)
                     // decl type: NSArray!
                     // init type: [ObjectType]?
-<<<<<<< HEAD
                     let filtered = resources?.filter { (res: NSDictionary!) -> Bool in
-=======
-                    let filtered: NSArray! = resources?.filter { (res: NSDictionary!) -> Bool in
->>>>>>> 26618d74
                         return baseIdsSet.containsObject(res["airbase"]?["id"])
                     }
                     // decl type: [CPResource]
