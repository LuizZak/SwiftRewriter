--- conflicted
+++ resolved
@@ -1449,8 +1449,6 @@
             """,
             options: SwiftSyntaxOptions.default.with(\.outputExpressionTypes, true))
     }
-<<<<<<< HEAD
-=======
     
     func testSelectorType() {
         assertRewrite(
@@ -1472,5 +1470,4 @@
             """,
             options: SwiftSyntaxOptions.default.with(\.outputExpressionTypes, true))
     }
->>>>>>> 26618d74
 }