// swift-tools-version:5.0
// The swift-tools-version declares the minimum version of Swift required to
// build this package.

import PackageDescription

let package = Package(
    name: "SwiftRewriter",
    products: [
        // Products define the executables and libraries produced by a package,
        // and make them visible to other packages.
        .library(
            name: "SwiftRewriterLib",
            targets: ["SwiftRewriterLib"]),
        .library(
            name: "ObjcParser",
            targets: ["ObjcParser"]),
        .executable(
            name: "SwiftRewriter",
            targets: ["SwiftRewriter"])
    ],
    dependencies: [
        // Dependencies declare other packages that this package depends on.
<<<<<<< HEAD
        .package(url: "https://github.com/LuizZak/MiniLexer.git", from: "0.9.4"),
        .package(url: "https://github.com/apple/swift-package-manager.git", from: "0.3.0"),
        .package(url: "https://github.com/LuizZak/Antlr4-Swift.git", from: "4.0.28"),
        .package(url: "https://github.com/LuizZak/console.git", from: "0.8.0"),
=======
        .package(url: "https://github.com/LuizZak/MiniLexer.git", .exact("0.9.5")),
        .package(url: "https://github.com/apple/swift-package-manager.git", .exact("0.4.0")),
        .package(url: "https://github.com/LuizZak/antlr4-swift.git", from: "4.0.26"),
        .package(url: "https://github.com/LuizZak/console.git", .exact("0.8.0")),
>>>>>>> 7b5541ff
        .package(url: "https://github.com/apple/swift-syntax.git", .exact("0.50000.0"))
    ],
    targets: [
        // Targets are the basic building blocks of a package. A target can define
        // a module or a test suite.
        // Targets can depend on other targets in this package, and on products
        // in packages which this package depends on.
        .target(
            name: "TypeDefinitions",
            dependencies: []),
        .target(
            name: "Utils",
            dependencies: []),
        .target(
            name: "WriterTargetOutput",
            dependencies: ["Utils"]),
        .target(
            name: "SwiftAST",
            dependencies: ["MiniLexer", "Utils"]),
        .target(
            name: "ObjcParserAntlr",
            dependencies: ["Antlr4"]),
        .target(
            name: "GrammarModels",
            dependencies: ["ObjcParserAntlr"]),
        .target(
            name: "ObjcParser",
            dependencies: ["ObjcParserAntlr", "Antlr4", "GrammarModels", "MiniLexer",
                           "TypeLexing", "Utils"]),
        .target(
            name: "KnownType",
            dependencies: ["SwiftAST", "WriterTargetOutput"]),
        .target(
            name: "Intentions",
            dependencies: ["SwiftAST", "GrammarModels", "KnownType", "ObjcParser"]),
        .target(
            name: "SwiftSyntaxSupport",
            dependencies: ["SwiftSyntax", "KnownType", "Intentions", "SwiftAST"]),
        .target(
            name: "TypeSystem",
            dependencies: ["SwiftAST", "ObjcParser", "TypeDefinitions", "Utils",
                           "Intentions", "KnownType", "GrammarModels"]),
        .target(
            name: "Commons",
            dependencies: ["SwiftAST", "Utils", "TypeSystem", "KnownType"]),
        .target(
            name: "IntentionPasses",
            dependencies: ["SwiftAST", "Commons", "Utils", "MiniLexer",
                           "Intentions"]),
        .target(
            name: "GlobalsProviders",
            dependencies: ["SwiftAST", "Commons", "TypeSystem"]),
        .target(
            name: "Analysis",
            dependencies: ["SwiftAST", "KnownType", "Commons", "Utils",
                           "Intentions", "TypeSystem"]),
        .target(
            name: "ExpressionPasses",
            dependencies: ["SwiftAST", "Commons", "Utils", "Analysis",
                           "Intentions", "TypeSystem", "MiniLexer"]),
        .target(
            name: "SourcePreprocessors",
            dependencies: ["Utils", "MiniLexer"]),
        .target(
            name: "SwiftRewriterLib",
            dependencies: ["GrammarModels", "SwiftAST", "ObjcParser", "Analysis",
                           "TypeDefinitions", "Utils", "Intentions", "TypeSystem",
                           "IntentionPasses", "KnownType", "WriterTargetOutput",
                           "SwiftSyntaxSupport", "GlobalsProviders",
                           "ExpressionPasses", "SourcePreprocessors"]),
        .target(
            name: "SwiftRewriter",
            dependencies: [
                "SwiftRewriterLib", "ObjcParser", "GrammarModels", "SPMUtility",
                "ExpressionPasses", "Utils", "Console", "SourcePreprocessors",
                "SwiftAST", "IntentionPasses", "MiniLexer", "GlobalsProviders",
                "Commons"
            ]),
        .target(
            name: "TestCommons",
            dependencies: [
                "SwiftAST", "SwiftRewriterLib", "Intentions", "KnownType",
                "GrammarModels", "Utils", "TypeSystem"
            ])
        
    ] + /* Tests */ [
        .testTarget(
            name: "UtilsTests",
            dependencies: ["Utils"]),
        .testTarget(
            name: "ObjcParserTests",
            dependencies: ["GrammarModels", "ObjcParser"]),
        .testTarget(
            name: "GrammarModelsTests",
            dependencies: ["GrammarModels"]),
        .testTarget(
            name: "SwiftASTTests",
            dependencies: ["SwiftAST", "TestCommons"]),
        .testTarget(
            name: "IntentionsTests",
            dependencies: ["Intentions",
                           "TestCommons", "SwiftAST"]),
        .testTarget(
            name: "KnownTypeTests",
            dependencies: ["KnownType",
                           "TestCommons", "SwiftAST", "WriterTargetOutput"]),
        .testTarget(
            name: "SwiftSyntaxSupportTests",
            dependencies: ["SwiftSyntaxSupport",
                           "SwiftSyntax", "KnownType", "Intentions", "SwiftAST",
                           "TestCommons", "SwiftRewriterLib"]),
        .testTarget(
            name: "TypeSystemTests",
            dependencies: ["TypeSystem",
                           "SwiftAST", "ObjcParser", "TypeDefinitions", "Utils",
                           "Intentions", "GrammarModels", "KnownType", "TestCommons",
                           "GlobalsProviders"]),
        .testTarget(
            name: "SwiftRewriterLibTests",
            dependencies: ["SwiftRewriterLib",
                           "SwiftAST", "GrammarModels", "ObjcParser", "ExpressionPasses",
                           "IntentionPasses", "TestCommons", "GlobalsProviders",
                           "Intentions", "TypeSystem", "WriterTargetOutput",
                           "SwiftSyntaxSupport"]),
        .testTarget(
            name: "CommonsTests",
            dependencies: ["Commons",
                           "SwiftAST", "KnownType", "SwiftRewriterLib",
                           "TypeSystem"]),
        .testTarget(
            name: "ExpressionPassesTests",
            dependencies: ["ExpressionPasses",
                           "SwiftAST", "SwiftRewriterLib", "Antlr4", "ObjcParser",
                           "ObjcParserAntlr", "IntentionPasses", "GlobalsProviders",
                           "TypeSystem", "TestCommons"]),
        .testTarget(
            name: "SourcePreprocessorsTests",
            dependencies: ["SourcePreprocessors",
                           "Utils", "SwiftRewriterLib", "IntentionPasses",
                           "GlobalsProviders"]),
        .testTarget(
            name: "IntentionPassesTests",
            dependencies: ["IntentionPasses",
                           "SwiftAST", "GrammarModels", "SwiftRewriterLib",
                           "TestCommons", "GlobalsProviders", "TypeSystem"]),
        .testTarget(
            name: "GlobalsProvidersTests",
            dependencies: ["GlobalsProviders",
                           "SwiftAST", "SwiftRewriterLib", "TestCommons", "TypeSystem"]),
        .testTarget(
            name: "AnalysisTests",
            dependencies: ["Analysis",
                           "SwiftAST", "SwiftRewriterLib", "GlobalsProviders",
                           "TestCommons", "TypeSystem"]),
        .testTarget(
            name: "TestCommonsTests",
            dependencies: ["TestCommons",
                           "Utils", "TypeSystem"])
    ],
    swiftLanguageVersions: [.v5]
)<|MERGE_RESOLUTION|>--- conflicted
+++ resolved
@@ -21,17 +21,10 @@
     ],
     dependencies: [
         // Dependencies declare other packages that this package depends on.
-<<<<<<< HEAD
-        .package(url: "https://github.com/LuizZak/MiniLexer.git", from: "0.9.4"),
-        .package(url: "https://github.com/apple/swift-package-manager.git", from: "0.3.0"),
-        .package(url: "https://github.com/LuizZak/Antlr4-Swift.git", from: "4.0.28"),
-        .package(url: "https://github.com/LuizZak/console.git", from: "0.8.0"),
-=======
         .package(url: "https://github.com/LuizZak/MiniLexer.git", .exact("0.9.5")),
         .package(url: "https://github.com/apple/swift-package-manager.git", .exact("0.4.0")),
-        .package(url: "https://github.com/LuizZak/antlr4-swift.git", from: "4.0.26"),
+        .package(url: "https://github.com/LuizZak/antlr4-swift.git", from: "4.0.28"),
         .package(url: "https://github.com/LuizZak/console.git", .exact("0.8.0")),
->>>>>>> 7b5541ff
         .package(url: "https://github.com/apple/swift-syntax.git", .exact("0.50000.0"))
     ],
     targets: [
