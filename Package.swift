// swift-tools-version:5.5
import PackageDescription

let core: [Target] = [
    .target(
        name: "GraphvizLib",
        dependencies: [

        ],
        path: "Sources/Core/GraphvizLib"
    ),
    .target(
        name: "AntlrCommons",
        dependencies: [
            .product(name: "Antlr4", package: "antlr4-swift"),
            "Utils",
        ],
        path: "Sources/Core/AntlrCommons"
    ),
    .target(
        name: "WriterTargetOutput",
        dependencies: [
            .product(name: "SwiftSyntax", package: "swift-syntax"),
            "Utils",
        ],
        path: "Sources/Core/WriterTargetOutput"
    ),
    .target(
        name: "GrammarModelBase",
        dependencies: [
            .product(name: "Antlr4", package: "antlr4-swift"),
            "Utils",
        ],
        path: "Sources/Core/GrammarModelBase"
    ),
    .target(
        name: "SwiftAST",
        dependencies: [
            "MiniLexer", "Utils", "WriterTargetOutput",
        ],
        path: "Sources/Core/SwiftAST"
    ),
    .target(
        name: "KnownType",
        dependencies: [
            "SwiftAST", "WriterTargetOutput",
        ],
        path: "Sources/Core/KnownType"
    ),
    .target(
        name: "Intentions",
        dependencies: [
            "SwiftAST", "GrammarModelBase", "KnownType",
        ],
        path: "Sources/Core/Intentions"
    ),
    .target(
        name: "SwiftSyntaxSupport",
        dependencies: [
            .product(name: "SwiftSyntax", package: "swift-syntax"),
            "KnownType", "Intentions", "SwiftAST",
        ],
        path: "Sources/Core/SwiftSyntaxSupport"
    ),
    .target(
        name: "SwiftSyntaxRewriterPasses",
        dependencies: [
            .product(name: "SwiftSyntax", package: "swift-syntax"),
            "SwiftSyntaxSupport", "Utils", "MiniLexer",
        ],
        path: "Sources/Core/SwiftSyntaxRewriterPasses"
    ),
    .target(
        name: "TypeSystem",
        dependencies: [
            "SwiftAST", "ObjcParser", "TypeDefinitions", "Utils",
            "Intentions", "KnownType", "ObjcGrammarModels",
        ],
        path: "Sources/Core/TypeSystem"
    ),
    .target(
        name: "Commons",
        dependencies: [
            "SwiftAST", "Utils", "TypeSystem", "KnownType",
        ],
        path: "Sources/Core/Commons"
    ),
    .target(
        name: "Analysis",
        dependencies: [
            "SwiftAST", "KnownType", "Commons", "Utils",
            "Intentions", "TypeSystem", "GraphvizLib",
        ],
        path: "Sources/Core/Analysis"
    ),
    .target(
        name: "IntentionPasses",
        dependencies: [
            "SwiftAST", "Commons", "Utils", "MiniLexer",
            "Intentions", "ObjcGrammarModels", "Analysis",
        ],
        path: "Sources/Core/IntentionPasses"
    ),
    .target(
        name: "ExpressionPasses",
        dependencies: [
            "SwiftAST", "Commons", "Utils", "Analysis",
            "Intentions", "TypeSystem", "MiniLexer",
        ],
        path: "Sources/Core/ExpressionPasses"
    ),
    .target(
        name: "SourcePreprocessors",
        dependencies: [
            "Utils", "MiniLexer",
        ],
        path: "Sources/Core/SourcePreprocessors"
    ),
]

let objcFrontend: [Target] = [
    .target(
        name: "ObjcParserAntlr",
        dependencies: [
            .product(name: "Antlr4", package: "antlr4-swift"),
            "AntlrCommons",
        ],
        path: "Sources/Frontend/Objective-C/ObjcParserAntlr"
    ),
    .target(
        name: "ObjcGrammarModels",
        dependencies: [
            "ObjcParserAntlr", "GrammarModelBase", "Utils",
        ],
        path: "Sources/Frontend/Objective-C/ObjcGrammarModels"
    ),
    .target(
        name: "ObjcParser",
        dependencies: [
            .product(name: "Antlr4", package: "antlr4-swift"),
            .product(name: "TypeLexing", package: "MiniLexer"),
            "ObjcParserAntlr", "AntlrCommons", "ObjcGrammarModels", "MiniLexer",
            "Utils",
        ],
        path: "Sources/Frontend/Objective-C/ObjcParser"
    ),
    .target(
        name: "TypeDefinitions",
        path: "Sources/Frontend/Objective-C/TypeDefinitions",
        resources: [
            .copy("ios-framework-classes.json"),
            .copy("ios-framework-protocols.json"),
        ]
    ),
    .target(
        name: "GlobalsProviders",
        dependencies: [
            "SwiftAST", "Commons", "TypeSystem",
        ],
        path: "Sources/Frontend/Objective-C/GlobalsProviders"
    ),
    .target(
        name: "ObjectiveCFrontend",
        dependencies: [
            "SwiftRewriterLib",
        ],
        path: "Sources/Frontend/Objective-C/ObjectiveCFrontend"
    ),
<<<<<<< HEAD
]

let jsFrontend: [Target] = [
    .target(
        name: "JsParserAntlr",
        dependencies: [
            .product(name: "Antlr4", package: "antlr4-swift"),
            "AntlrCommons",
        ],
        path: "Sources/Frontend/JavaScript/JsParserAntlr"
    ),
    .target(
        name: "JsGrammarModels",
        dependencies: [
            "JsParserAntlr", "GrammarModelBase", "Utils"
        ],
        path: "Sources/Frontend/JavaScript/JsGrammarModels"
    ),
    .target(
        name: "JsParser",
        dependencies: [
            .product(name: "Antlr4", package: "antlr4-swift"),
            .product(name: "TypeLexing", package: "MiniLexer"),
            "JsParserAntlr",
            "JsGrammarModels",
            "AntlrCommons",
            "MiniLexer",
            "Utils",
        ],
        path: "Sources/Frontend/JavaScript/JsParser"
    ),
    .target(
        name: "JavaScriptFrontend",
        dependencies: [
            "SwiftRewriterLib",
        ],
        path: "Sources/Frontend/JavaScript/JavaScriptFrontend"
=======
    .testTarget(
        name: "ObjcParserTests",
        dependencies: [
            "ObjcGrammarModels",
            "ObjcParser",
            "TestCommons",
        ],
        path: "Tests/Frontend/Objective-C/ObjcParserTests"
    ),
    .testTarget(
        name: "ObjcGrammarModelsTests",
        dependencies: [
            "ObjcGrammarModels",
        ],
        path: "Tests/Frontend/Objective-C/ObjcGrammarModelsTests"
    ),
    .testTarget(
        name: "GlobalsProvidersTests",
        dependencies: [
            "GlobalsProviders",
            "SwiftAST", "SwiftRewriterLib", "TestCommons", "TypeSystem",
        ],
        path: "Tests/Frontend/Objective-C/GlobalsProvidersTests"
    ),
    .testTarget(
        name: "ObjectiveCFrontendTests",
        dependencies: [
            "ObjectiveCFrontend",
            "TestCommons",
        ],
        path: "Tests/Frontend/Objective-C/ObjectiveCFrontendTests"
>>>>>>> 4fd98f85
    ),
]

//

let package = Package(
    name: "SwiftRewriter",
    platforms: [
        .macOS(.v10_15),
    ],
    products: [
        .library(
            name: "SwiftRewriterLib",
            targets: ["SwiftRewriterLib"]),
        .library(
            name: "ObjcParser",
            targets: ["ObjcParser"]),
        .executable(
            name: "SwiftRewriter",
            targets: ["SwiftRewriter"]),
    ],
    dependencies: [
        .package(url: "https://github.com/LuizZak/MiniLexer.git", .exact("0.10.0")),
        .package(url: "https://github.com/apple/swift-argument-parser.git", from: "1.0.0"),
        .package(url: "https://github.com/LuizZak/antlr4-swift.git", .exact("4.1.2")),
        .package(url: "https://github.com/LuizZak/console.git", .exact("0.8.2")),
        .package(url: "https://github.com/apple/swift-syntax.git", .exact("0.50700.1")),
        .package(url: "https://github.com/apple/swift-format.git", .exact("0.50700.1")),
    ],
<<<<<<< HEAD
    targets: core + objcFrontend + jsFrontend + [
=======
    targets: core
        + objcFrontend
        + [
>>>>>>> 4fd98f85
        .target(
            name: "Utils",
            dependencies: [],
            path: "Sources/Utils"
        ),
        .target(
            name: "SwiftRewriterLib",
            dependencies: [
                .product(name: "Antlr4", package: "antlr4-swift"),
                .product(name: "Console", package: "console"),
                .product(name: "SwiftFormat", package: "swift-format"),
                .product(name: "SwiftFormatConfiguration", package: "swift-format"),
                .product(name: "SwiftSyntaxParser", package: "swift-syntax"),
                // Objective-C
                "ObjcGrammarModels", "ObjcParser",
<<<<<<< HEAD
                // JavaScript
                "JsGrammarModels", "JsParser",
=======
>>>>>>> 4fd98f85
                "SwiftAST",
                "Analysis", "TypeDefinitions", "Utils", "Intentions",
                "TypeSystem", "IntentionPasses", "KnownType",
                "WriterTargetOutput", "SwiftSyntaxSupport",
                "GlobalsProviders", "ExpressionPasses",
                "SourcePreprocessors", "SwiftSyntaxRewriterPasses",
            ],
            path: "Sources/SwiftRewriterLib"
        ),
        .target(
            name: "SwiftRewriterCLI",
            dependencies: [
                .product(name: "Console", package: "console"),
                .product(name: "ArgumentParser", package: "swift-argument-parser"),
                "SwiftRewriterLib",
                "ExpressionPasses", "Utils", "SourcePreprocessors", "SwiftAST",
                "IntentionPasses", "MiniLexer", "Commons",
            ],
            path: "Sources/SwiftRewriterCLI"
        ),
        .executableTarget(
            name: "SwiftRewriter",
            dependencies: [
                .product(name: "Console", package: "console"),
                .product(name: "ArgumentParser", package: "swift-argument-parser"),
                .product(name: "SwiftFormatConfiguration", package: "swift-format"),
<<<<<<< HEAD
                "SwiftRewriterCLI",
                "ObjectiveCFrontend", "SwiftRewriterLib", "ObjcParser", "ObjcGrammarModels",
                "JavaScriptFrontend",
                "ExpressionPasses", "Utils", "SourcePreprocessors", "SwiftAST",
                "IntentionPasses", "MiniLexer", "GlobalsProviders", "Commons",
=======
                "SwiftRewriterCLI", "SwiftRewriterLib",
                "ExpressionPasses", "Utils", "SourcePreprocessors", "SwiftAST",
                "IntentionPasses", "MiniLexer", "GlobalsProviders", "Commons",
                // Objective-C frontend
                "ObjectiveCFrontend", "ObjcParser", "ObjcGrammarModels",
>>>>>>> 4fd98f85
            ],
            path: "Sources/SwiftRewriter"
        ),
        .target(
            name: "TestCommons",
            dependencies: [
                .product(name: "Antlr4", package: "antlr4-swift"), "SwiftAST",
                "SwiftSyntaxSupport", "SwiftRewriterLib", "Intentions",
                "KnownType", "ObjcGrammarModels", "Utils", "TypeSystem",
                "ObjectiveCFrontend", "MiniLexer",
            ],
            path: "Sources/TestCommons"
        ),
        /* Tests */
        .testTarget(
            name: "GraphvizLibTests",
            dependencies: [
                "GraphvizLib",
                "TestCommons",
            ],
            path: "Tests/Core/GraphvizLibTests"
        ),
        .testTarget(
            name: "UtilsTests",
            dependencies: [
                "Utils",
            ],
            path: "Tests/UtilsTests"
        ),
        .testTarget(
            name: "WriterTargetOutputTests",
            dependencies: [
                "WriterTargetOutput",
                .product(name: "SwiftSyntaxParser", package: "swift-syntax"),
                "TestCommons",
            ],
            path: "Tests/Core/WriterTargetOutputTests"
        ),
<<<<<<< HEAD
        .testTarget(
            name: "ObjcParserTests",
            dependencies: [
                "ObjcGrammarModels",
                "ObjcParser",
                "TestCommons",
            ],
            path: "Tests/Frontend/Objective-C/ObjcParserTests"
        ),
        .testTarget(
            name: "ObjcGrammarModelsTests",
            dependencies: [
                "ObjcGrammarModels",
            ],
            path: "Tests/Frontend/Objective-C/ObjcGrammarModelsTests"
        ),
=======
>>>>>>> 4fd98f85
        .testTarget(
            name: "GrammarModelBaseTests",
            dependencies: [
                "GrammarModelBase",
            ],
            path: "Tests/Core/GrammarModelBaseTests"
        ),
        .testTarget(
            name: "SwiftASTTests",
            dependencies: [
                "SwiftAST",
                "SwiftSyntaxSupport",
                "TestCommons",
            ],
            path: "Tests/Core/SwiftASTTests"
        ),
        .testTarget(
            name: "IntentionsTests",
            dependencies: [
                "Intentions",
                "TestCommons", "SwiftAST",
            ],
            path: "Tests/Core/IntentionsTests"
        ),
        .testTarget(
            name: "KnownTypeTests",
            dependencies: [
                "KnownType",
                "TestCommons", "SwiftAST", "WriterTargetOutput",
            ],
            path: "Tests/Core/KnownTypeTests"
        ),
        .testTarget(
            name: "SwiftSyntaxSupportTests",
            dependencies: [
                "SwiftSyntaxSupport",
                .product(name: "SwiftSyntax", package: "swift-syntax"),
                .product(name: "SwiftSyntaxParser", package: "swift-syntax"),
                "KnownType", "Intentions", "SwiftAST", "TestCommons",
                "SwiftRewriterLib",
            ],
            path: "Tests/Core/SwiftSyntaxSupportTests"
        ),
        .testTarget(
            name: "TypeSystemTests",
            dependencies: [
                "TypeSystem",
                "SwiftAST", "ObjcParser", "TypeDefinitions", "Utils",
                "Intentions", "ObjcGrammarModels", "KnownType", "TestCommons",
                "GlobalsProviders",
            ],
            path: "Tests/Core/TypeSystemTests"
        ),
        .testTarget(
            name: "SwiftSyntaxRewriterPassesTests",
            dependencies: [
                "SwiftSyntaxRewriterPasses",
                .product(name: "SwiftSyntax", package: "swift-syntax"),
                .product(name: "SwiftSyntaxParser", package: "swift-syntax"),
                "SwiftSyntaxSupport", "TestCommons",
            ],
            path: "Tests/Core/SwiftSyntaxRewriterPassesTests"
        ),
        .testTarget(
            name: "SwiftRewriterLibTests",
            dependencies: [
                "SwiftRewriterLib",
                .product(name: "SwiftSyntaxParser", package: "swift-syntax"),
                "SwiftAST", "ObjcGrammarModels", "ObjcParser", "ExpressionPasses",
                "IntentionPasses", "TestCommons", "GlobalsProviders",
                "Intentions", "TypeSystem", "WriterTargetOutput",
                "SwiftSyntaxSupport", "SwiftSyntaxRewriterPasses",
            ],
            path: "Tests/SwiftRewriterLibTests"
        ),
        .testTarget(
            name: "CommonsTests",
            dependencies: [
                "Commons",
                "SwiftAST", "KnownType", "SwiftRewriterLib",
                "TypeSystem",
            ],
            path: "Tests/Core/CommonsTests"
        ),
        .testTarget(
            name: "ExpressionPassesTests",
            dependencies: [
                "ExpressionPasses",
                .product(name: "Antlr4", package: "antlr4-swift"),
                "ObjectiveCFrontend",
                "SwiftAST", "SwiftRewriterLib", "ObjcParser",
                "ObjcParserAntlr", "IntentionPasses", "GlobalsProviders",
                "TypeSystem", "TestCommons",
            ],
            path: "Tests/Core/ExpressionPassesTests"
        ),
        .testTarget(
            name: "SourcePreprocessorsTests",
            dependencies: [
                "SourcePreprocessors",
                "Utils", "SwiftRewriterLib", "IntentionPasses",
                "GlobalsProviders",
            ],
            path: "Tests/Core/SourcePreprocessorsTests"
        ),
        .testTarget(
            name: "IntentionPassesTests",
            dependencies: [
                "IntentionPasses",
                "ObjectiveCFrontend",
                "SwiftAST", "ObjcGrammarModels", "SwiftRewriterLib",
                "TestCommons", "GlobalsProviders", "TypeSystem",
            ],
            path: "Tests/Core/IntentionPassesTests"
        ),
<<<<<<< HEAD
        .testTarget(
            name: "GlobalsProvidersTests",
            dependencies: [
                "GlobalsProviders",
                "SwiftAST", "SwiftRewriterLib", "TestCommons", "TypeSystem",
            ],
            path: "Tests/Frontend/Objective-C/GlobalsProvidersTests"
        ),
=======
>>>>>>> 4fd98f85
        .testTarget(
            name: "AnalysisTests",
            dependencies: [
                "Analysis",
                .product(name: "SwiftSyntaxParser", package: "swift-syntax"),
                "SwiftAST", "SwiftRewriterLib", "GlobalsProviders",
                "TestCommons", "TypeSystem", "GraphvizLib",
            ],
            path: "Tests/Core/AnalysisTests"
        ),
        .testTarget(
            name: "TestCommonsTests",
            dependencies: [
                "TestCommons",
                "Utils", "TypeSystem",
            ],
            path: "Tests/TestCommonsTests"
        ),
<<<<<<< HEAD
        .testTarget(
            name: "ObjectiveCFrontendTests",
            dependencies: [
                "ObjectiveCFrontend",
                "TestCommons",
            ],
            path: "Tests/Frontend/Objective-C/ObjectiveCFrontendTests"
        ),
        .testTarget(
            name: "JsParserTests",
            dependencies: [
                "JsParser", "TestCommons",
            ],
            path: "Tests/Frontend/JavaScript/JsParserTests",
            resources: [
                .copy("Fixtures/bezier.js"),
                .copy("Fixtures/utils.js"),
                .copy("Fixtures/EnhancedRegularExpression.js"),
                .copy("Fixtures/Function.js"),
                .copy("Fixtures/TemplateStrings.js"),
                .copy("Fixtures/Classes.js"),
                .copy("Fixtures/Stage3.js"),
                .copy("Fixtures/ClassInNonGlobalStrict.js"),
                .copy("Fixtures/ObjectInitializer.js"),
                .copy("Fixtures/DestructuringAssignment.js"),
                .copy("Fixtures/SymbolType.js"),
                .copy("Fixtures/Generators.js"),
                .copy("Fixtures/LetAndAsync.js"),
                .copy("Fixtures/Iterators.js"),
                .copy("Fixtures/Issue2178NewExpression.js"),
                .copy("Fixtures/EnhancedObjectProperties.js"),
                .copy("Fixtures/Modules.js"),
                .copy("Fixtures/TypedArrays.js"),
                .copy("Fixtures/MapSetAndWeakMapWeakSet.js"),
                .copy("Fixtures/TemplateLiterals.js"),
                .copy("Fixtures/ExtendedLiterals.js"),
                .copy("Fixtures/Constants.js"),
                .copy("Fixtures/Promises.js"),
                .copy("Fixtures/Outdated.js"),
                .copy("Fixtures/Misc.js"),
                .copy("Fixtures/ExtendedParameterHandling.js"),
                .copy("Fixtures/Scoping.js"),
                .copy("Fixtures/NewBuildInMethods.js"),
                .copy("Fixtures/StrictGlobal.js"),
                .copy("Fixtures/ArrowFunctions.js"),
                .copy("Fixtures/AsyncAwait.js"),
                .copy("Fixtures/StrictFunctions.js"),
                .copy("Fixtures/Meta-Programming.js"),
                .copy("Fixtures/InternationalizationAndLocalization.js"),
            ]
        ),
        .testTarget(
            name: "JavaScriptFrontendTests",
            dependencies: [
                "JavaScriptFrontend",
                "TestCommons",
            ],
            path: "Tests/Frontend/JavaScript/JavaScriptFrontendTests"
        ),
=======
>>>>>>> 4fd98f85
        .testTarget(
            name: "SwiftRewriterTests",
            dependencies: [
                "SwiftRewriter",
            ],
            path: "Tests/SwiftRewriterTests"
        ),
    ],
    swiftLanguageVersions: [
        .v5,
    ]
)<|MERGE_RESOLUTION|>--- conflicted
+++ resolved
@@ -166,7 +166,38 @@
         ],
         path: "Sources/Frontend/Objective-C/ObjectiveCFrontend"
     ),
-<<<<<<< HEAD
+    .testTarget(
+        name: "ObjcParserTests",
+        dependencies: [
+            "ObjcGrammarModels",
+            "ObjcParser",
+            "TestCommons",
+        ],
+        path: "Tests/Frontend/Objective-C/ObjcParserTests"
+    ),
+    .testTarget(
+        name: "ObjcGrammarModelsTests",
+        dependencies: [
+            "ObjcGrammarModels",
+        ],
+        path: "Tests/Frontend/Objective-C/ObjcGrammarModelsTests"
+    ),
+    .testTarget(
+        name: "GlobalsProvidersTests",
+        dependencies: [
+            "GlobalsProviders",
+            "SwiftAST", "SwiftRewriterLib", "TestCommons", "TypeSystem",
+        ],
+        path: "Tests/Frontend/Objective-C/GlobalsProvidersTests"
+    ),
+    .testTarget(
+        name: "ObjectiveCFrontendTests",
+        dependencies: [
+            "ObjectiveCFrontend",
+            "TestCommons",
+        ],
+        path: "Tests/Frontend/Objective-C/ObjectiveCFrontendTests"
+    ),
 ]
 
 let jsFrontend: [Target] = [
@@ -204,39 +235,57 @@
             "SwiftRewriterLib",
         ],
         path: "Sources/Frontend/JavaScript/JavaScriptFrontend"
-=======
+    ),
     .testTarget(
-        name: "ObjcParserTests",
-        dependencies: [
-            "ObjcGrammarModels",
-            "ObjcParser",
+        name: "JsParserTests",
+        dependencies: [
+            "JsParser", "TestCommons",
+        ],
+        path: "Tests/Frontend/JavaScript/JsParserTests",
+        resources: [
+            .copy("Fixtures/bezier.js"),
+            .copy("Fixtures/utils.js"),
+            .copy("Fixtures/EnhancedRegularExpression.js"),
+            .copy("Fixtures/Function.js"),
+            .copy("Fixtures/TemplateStrings.js"),
+            .copy("Fixtures/Classes.js"),
+            .copy("Fixtures/Stage3.js"),
+            .copy("Fixtures/ClassInNonGlobalStrict.js"),
+            .copy("Fixtures/ObjectInitializer.js"),
+            .copy("Fixtures/DestructuringAssignment.js"),
+            .copy("Fixtures/SymbolType.js"),
+            .copy("Fixtures/Generators.js"),
+            .copy("Fixtures/LetAndAsync.js"),
+            .copy("Fixtures/Iterators.js"),
+            .copy("Fixtures/Issue2178NewExpression.js"),
+            .copy("Fixtures/EnhancedObjectProperties.js"),
+            .copy("Fixtures/Modules.js"),
+            .copy("Fixtures/TypedArrays.js"),
+            .copy("Fixtures/MapSetAndWeakMapWeakSet.js"),
+            .copy("Fixtures/TemplateLiterals.js"),
+            .copy("Fixtures/ExtendedLiterals.js"),
+            .copy("Fixtures/Constants.js"),
+            .copy("Fixtures/Promises.js"),
+            .copy("Fixtures/Outdated.js"),
+            .copy("Fixtures/Misc.js"),
+            .copy("Fixtures/ExtendedParameterHandling.js"),
+            .copy("Fixtures/Scoping.js"),
+            .copy("Fixtures/NewBuildInMethods.js"),
+            .copy("Fixtures/StrictGlobal.js"),
+            .copy("Fixtures/ArrowFunctions.js"),
+            .copy("Fixtures/AsyncAwait.js"),
+            .copy("Fixtures/StrictFunctions.js"),
+            .copy("Fixtures/Meta-Programming.js"),
+            .copy("Fixtures/InternationalizationAndLocalization.js"),
+        ]
+    ),
+    .testTarget(
+        name: "JavaScriptFrontendTests",
+        dependencies: [
+            "JavaScriptFrontend",
             "TestCommons",
         ],
-        path: "Tests/Frontend/Objective-C/ObjcParserTests"
-    ),
-    .testTarget(
-        name: "ObjcGrammarModelsTests",
-        dependencies: [
-            "ObjcGrammarModels",
-        ],
-        path: "Tests/Frontend/Objective-C/ObjcGrammarModelsTests"
-    ),
-    .testTarget(
-        name: "GlobalsProvidersTests",
-        dependencies: [
-            "GlobalsProviders",
-            "SwiftAST", "SwiftRewriterLib", "TestCommons", "TypeSystem",
-        ],
-        path: "Tests/Frontend/Objective-C/GlobalsProvidersTests"
-    ),
-    .testTarget(
-        name: "ObjectiveCFrontendTests",
-        dependencies: [
-            "ObjectiveCFrontend",
-            "TestCommons",
-        ],
-        path: "Tests/Frontend/Objective-C/ObjectiveCFrontendTests"
->>>>>>> 4fd98f85
+        path: "Tests/Frontend/JavaScript/JavaScriptFrontendTests"
     ),
 ]
 
@@ -266,13 +315,10 @@
         .package(url: "https://github.com/apple/swift-syntax.git", .exact("0.50700.1")),
         .package(url: "https://github.com/apple/swift-format.git", .exact("0.50700.1")),
     ],
-<<<<<<< HEAD
-    targets: core + objcFrontend + jsFrontend + [
-=======
     targets: core
         + objcFrontend
+        + jsFrontend
         + [
->>>>>>> 4fd98f85
         .target(
             name: "Utils",
             dependencies: [],
@@ -286,19 +332,16 @@
                 .product(name: "SwiftFormat", package: "swift-format"),
                 .product(name: "SwiftFormatConfiguration", package: "swift-format"),
                 .product(name: "SwiftSyntaxParser", package: "swift-syntax"),
-                // Objective-C
-                "ObjcGrammarModels", "ObjcParser",
-<<<<<<< HEAD
-                // JavaScript
-                "JsGrammarModels", "JsParser",
-=======
->>>>>>> 4fd98f85
                 "SwiftAST",
                 "Analysis", "TypeDefinitions", "Utils", "Intentions",
                 "TypeSystem", "IntentionPasses", "KnownType",
                 "WriterTargetOutput", "SwiftSyntaxSupport",
                 "GlobalsProviders", "ExpressionPasses",
                 "SourcePreprocessors", "SwiftSyntaxRewriterPasses",
+                // Objective-C
+                "ObjcGrammarModels", "ObjcParser",
+                // JavaScript
+                "JsGrammarModels", "JsParser",
             ],
             path: "Sources/SwiftRewriterLib"
         ),
@@ -319,19 +362,13 @@
                 .product(name: "Console", package: "console"),
                 .product(name: "ArgumentParser", package: "swift-argument-parser"),
                 .product(name: "SwiftFormatConfiguration", package: "swift-format"),
-<<<<<<< HEAD
-                "SwiftRewriterCLI",
-                "ObjectiveCFrontend", "SwiftRewriterLib", "ObjcParser", "ObjcGrammarModels",
-                "JavaScriptFrontend",
-                "ExpressionPasses", "Utils", "SourcePreprocessors", "SwiftAST",
-                "IntentionPasses", "MiniLexer", "GlobalsProviders", "Commons",
-=======
                 "SwiftRewriterCLI", "SwiftRewriterLib",
                 "ExpressionPasses", "Utils", "SourcePreprocessors", "SwiftAST",
                 "IntentionPasses", "MiniLexer", "GlobalsProviders", "Commons",
                 // Objective-C frontend
                 "ObjectiveCFrontend", "ObjcParser", "ObjcGrammarModels",
->>>>>>> 4fd98f85
+                // JavaScript
+                "JavaScriptFrontend",
             ],
             path: "Sources/SwiftRewriter"
         ),
@@ -370,25 +407,6 @@
             ],
             path: "Tests/Core/WriterTargetOutputTests"
         ),
-<<<<<<< HEAD
-        .testTarget(
-            name: "ObjcParserTests",
-            dependencies: [
-                "ObjcGrammarModels",
-                "ObjcParser",
-                "TestCommons",
-            ],
-            path: "Tests/Frontend/Objective-C/ObjcParserTests"
-        ),
-        .testTarget(
-            name: "ObjcGrammarModelsTests",
-            dependencies: [
-                "ObjcGrammarModels",
-            ],
-            path: "Tests/Frontend/Objective-C/ObjcGrammarModelsTests"
-        ),
-=======
->>>>>>> 4fd98f85
         .testTarget(
             name: "GrammarModelBaseTests",
             dependencies: [
@@ -504,17 +522,6 @@
             ],
             path: "Tests/Core/IntentionPassesTests"
         ),
-<<<<<<< HEAD
-        .testTarget(
-            name: "GlobalsProvidersTests",
-            dependencies: [
-                "GlobalsProviders",
-                "SwiftAST", "SwiftRewriterLib", "TestCommons", "TypeSystem",
-            ],
-            path: "Tests/Frontend/Objective-C/GlobalsProvidersTests"
-        ),
-=======
->>>>>>> 4fd98f85
         .testTarget(
             name: "AnalysisTests",
             dependencies: [
@@ -533,68 +540,6 @@
             ],
             path: "Tests/TestCommonsTests"
         ),
-<<<<<<< HEAD
-        .testTarget(
-            name: "ObjectiveCFrontendTests",
-            dependencies: [
-                "ObjectiveCFrontend",
-                "TestCommons",
-            ],
-            path: "Tests/Frontend/Objective-C/ObjectiveCFrontendTests"
-        ),
-        .testTarget(
-            name: "JsParserTests",
-            dependencies: [
-                "JsParser", "TestCommons",
-            ],
-            path: "Tests/Frontend/JavaScript/JsParserTests",
-            resources: [
-                .copy("Fixtures/bezier.js"),
-                .copy("Fixtures/utils.js"),
-                .copy("Fixtures/EnhancedRegularExpression.js"),
-                .copy("Fixtures/Function.js"),
-                .copy("Fixtures/TemplateStrings.js"),
-                .copy("Fixtures/Classes.js"),
-                .copy("Fixtures/Stage3.js"),
-                .copy("Fixtures/ClassInNonGlobalStrict.js"),
-                .copy("Fixtures/ObjectInitializer.js"),
-                .copy("Fixtures/DestructuringAssignment.js"),
-                .copy("Fixtures/SymbolType.js"),
-                .copy("Fixtures/Generators.js"),
-                .copy("Fixtures/LetAndAsync.js"),
-                .copy("Fixtures/Iterators.js"),
-                .copy("Fixtures/Issue2178NewExpression.js"),
-                .copy("Fixtures/EnhancedObjectProperties.js"),
-                .copy("Fixtures/Modules.js"),
-                .copy("Fixtures/TypedArrays.js"),
-                .copy("Fixtures/MapSetAndWeakMapWeakSet.js"),
-                .copy("Fixtures/TemplateLiterals.js"),
-                .copy("Fixtures/ExtendedLiterals.js"),
-                .copy("Fixtures/Constants.js"),
-                .copy("Fixtures/Promises.js"),
-                .copy("Fixtures/Outdated.js"),
-                .copy("Fixtures/Misc.js"),
-                .copy("Fixtures/ExtendedParameterHandling.js"),
-                .copy("Fixtures/Scoping.js"),
-                .copy("Fixtures/NewBuildInMethods.js"),
-                .copy("Fixtures/StrictGlobal.js"),
-                .copy("Fixtures/ArrowFunctions.js"),
-                .copy("Fixtures/AsyncAwait.js"),
-                .copy("Fixtures/StrictFunctions.js"),
-                .copy("Fixtures/Meta-Programming.js"),
-                .copy("Fixtures/InternationalizationAndLocalization.js"),
-            ]
-        ),
-        .testTarget(
-            name: "JavaScriptFrontendTests",
-            dependencies: [
-                "JavaScriptFrontend",
-                "TestCommons",
-            ],
-            path: "Tests/Frontend/JavaScript/JavaScriptFrontendTests"
-        ),
-=======
->>>>>>> 4fd98f85
         .testTarget(
             name: "SwiftRewriterTests",
             dependencies: [
