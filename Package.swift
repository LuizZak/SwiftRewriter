// swift-tools-version:5.0
// The swift-tools-version declares the minimum version of Swift required to
// build this package.

import PackageDescription

let package = Package(
    name: "SwiftRewriter",
    products: [
        // Products define the executables and libraries produced by a package,
        // and make them visible to other packages.
        .library(
            name: "SwiftRewriterLib",
            targets: ["SwiftRewriterLib"]),
        .library(
            name: "ObjcParser",
            targets: ["ObjcParser"]),
        .executable(
            name: "SwiftRewriter",
            targets: ["SwiftRewriter"])
    ],
    dependencies: [
        // Dependencies declare other packages that this package depends on.
        .package(url: "https://github.com/LuizZak/MiniLexer.git", .exact("0.9.5")),
        .package(url: "https://github.com/apple/swift-package-manager.git", .exact("0.4.0")),
        .package(url: "https://github.com/LuizZak/antlr4-swift.git", from: "4.0.28"),
        .package(url: "https://github.com/LuizZak/console.git", .exact("0.8.0")),
        .package(url: "https://github.com/apple/swift-syntax.git", .exact("0.50000.0"))
    ],
    targets: [
        // Targets are the basic building blocks of a package. A target can define
        // a module or a test suite.
        // Targets can depend on other targets in this package, and on products
        // in packages which this package depends on.
        .target(
            name: "TypeDefinitions",
            dependencies: []),
        .target(
            name: "Utils",
            dependencies: []),
        .target(
            name: "WriterTargetOutput",
            dependencies: ["Utils"]),
        .target(
            name: "SwiftAST",
            dependencies: ["MiniLexer", "Utils"]),
        .target(
            name: "ObjcParserAntlr",
            dependencies: ["Antlr4"]),
        .target(
            name: "GrammarModels",
            dependencies: ["ObjcParserAntlr"]),
        .target(
            name: "ObjcParser",
            dependencies: ["ObjcParserAntlr", "Antlr4", "GrammarModels", "MiniLexer",
                           "TypeLexing", "Utils"]),
        .target(
            name: "KnownType",
            dependencies: ["SwiftAST", "WriterTargetOutput"]),
        .target(
            name: "Intentions",
            dependencies: ["SwiftAST", "GrammarModels", "KnownType", "ObjcParser"]),
        .target(
            name: "SwiftSyntaxSupport",
            dependencies: ["SwiftSyntax", "KnownType", "Intentions", "SwiftAST"]),
        .target(
<<<<<<< HEAD
            name: "SwiftSyntaxRewriterPasses",
            dependencies: ["SwiftSyntax", "SwiftSyntaxSupport", "Utils"]),
        .target(
            name: "Intentions",
            dependencies: ["SwiftAST", "GrammarModels", "KnownType"]),
        .target(
=======
>>>>>>> 2c03b18d
            name: "TypeSystem",
            dependencies: ["SwiftAST", "ObjcParser", "TypeDefinitions", "Utils",
                           "Intentions", "KnownType", "GrammarModels"]),
        .target(
            name: "Commons",
            dependencies: ["SwiftAST", "Utils", "TypeSystem", "KnownType"]),
        .target(
            name: "IntentionPasses",
            dependencies: ["SwiftAST", "Commons", "Utils", "MiniLexer",
                           "Intentions"]),
        .target(
            name: "GlobalsProviders",
            dependencies: ["SwiftAST", "Commons", "TypeSystem"]),
        .target(
            name: "Analysis",
            dependencies: ["SwiftAST", "KnownType", "Commons", "Utils",
                           "Intentions", "TypeSystem"]),
        .target(
            name: "ExpressionPasses",
            dependencies: ["SwiftAST", "Commons", "Utils", "Analysis",
                           "Intentions", "TypeSystem", "MiniLexer"]),
        .target(
            name: "SourcePreprocessors",
            dependencies: ["Utils", "MiniLexer"]),
        .target(
            name: "SwiftRewriterLib",
            dependencies: ["GrammarModels", "SwiftAST", "ObjcParser", "Analysis",
                           "TypeDefinitions", "Utils", "Intentions", "TypeSystem",
                           "IntentionPasses", "KnownType", "WriterTargetOutput",
                           "SwiftSyntaxSupport", "GlobalsProviders",
                           "ExpressionPasses", "SourcePreprocessors",
                           "SwiftSyntaxRewriterPasses"]),
        .target(
            name: "SwiftRewriter",
            dependencies: [
                "SwiftRewriterLib", "ObjcParser", "GrammarModels", "SPMUtility",
                "ExpressionPasses", "Utils", "Console", "SourcePreprocessors",
                "SwiftAST", "IntentionPasses", "MiniLexer", "GlobalsProviders",
                "Commons"
            ]),
        .target(
            name: "TestCommons",
            dependencies: [
                "SwiftAST", "SwiftRewriterLib", "Intentions", "KnownType",
                "GrammarModels", "Utils", "TypeSystem"
            ])
        
    ] + /* Tests */ [
        .testTarget(
            name: "UtilsTests",
            dependencies: ["Utils"]),
        .testTarget(
            name: "ObjcParserTests",
            dependencies: ["GrammarModels", "ObjcParser"]),
        .testTarget(
            name: "GrammarModelsTests",
            dependencies: ["GrammarModels"]),
        .testTarget(
            name: "SwiftASTTests",
            dependencies: ["SwiftAST", "TestCommons"]),
        .testTarget(
            name: "IntentionsTests",
            dependencies: ["Intentions",
                           "TestCommons", "SwiftAST"]),
        .testTarget(
            name: "KnownTypeTests",
            dependencies: ["KnownType",
                           "TestCommons", "SwiftAST", "WriterTargetOutput"]),
        .testTarget(
            name: "SwiftSyntaxSupportTests",
            dependencies: ["SwiftSyntaxSupport",
                           "SwiftSyntax", "KnownType", "Intentions", "SwiftAST",
                           "TestCommons", "SwiftRewriterLib"]),
        .testTarget(
            name: "TypeSystemTests",
            dependencies: ["TypeSystem",
                           "SwiftAST", "ObjcParser", "TypeDefinitions", "Utils",
                           "Intentions", "GrammarModels", "KnownType", "TestCommons",
                           "GlobalsProviders"]),
        .testTarget(
            name: "SwiftSyntaxRewriterPassesTests",
            dependencies: ["SwiftSyntaxRewriterPasses", "SwiftSyntax", "SwiftSyntaxSupport",
                           "TestCommons"]),
        .testTarget(
            name: "SwiftRewriterLibTests",
            dependencies: ["SwiftRewriterLib",
                           "SwiftAST", "GrammarModels", "ObjcParser", "ExpressionPasses",
                           "IntentionPasses", "TestCommons", "GlobalsProviders",
                           "Intentions", "TypeSystem", "WriterTargetOutput",
                           "SwiftSyntaxSupport", "SwiftSyntaxRewriterPasses"]),
        .testTarget(
            name: "CommonsTests",
            dependencies: ["Commons",
                           "SwiftAST", "KnownType", "SwiftRewriterLib",
                           "TypeSystem"]),
        .testTarget(
            name: "ExpressionPassesTests",
            dependencies: ["ExpressionPasses",
                           "SwiftAST", "SwiftRewriterLib", "Antlr4", "ObjcParser",
                           "ObjcParserAntlr", "IntentionPasses", "GlobalsProviders",
                           "TypeSystem", "TestCommons"]),
        .testTarget(
            name: "SourcePreprocessorsTests",
            dependencies: ["SourcePreprocessors",
                           "Utils", "SwiftRewriterLib", "IntentionPasses",
                           "GlobalsProviders"]),
        .testTarget(
            name: "IntentionPassesTests",
            dependencies: ["IntentionPasses",
                           "SwiftAST", "GrammarModels", "SwiftRewriterLib",
                           "TestCommons", "GlobalsProviders", "TypeSystem"]),
        .testTarget(
            name: "GlobalsProvidersTests",
            dependencies: ["GlobalsProviders",
                           "SwiftAST", "SwiftRewriterLib", "TestCommons", "TypeSystem"]),
        .testTarget(
            name: "AnalysisTests",
            dependencies: ["Analysis",
                           "SwiftAST", "SwiftRewriterLib", "GlobalsProviders",
                           "TestCommons", "TypeSystem"]),
        .testTarget(
            name: "TestCommonsTests",
            dependencies: ["TestCommons",
                           "Utils", "TypeSystem"])
    ],
    swiftLanguageVersions: [.v5]
)<|MERGE_RESOLUTION|>--- conflicted
+++ resolved
@@ -64,15 +64,9 @@
             name: "SwiftSyntaxSupport",
             dependencies: ["SwiftSyntax", "KnownType", "Intentions", "SwiftAST"]),
         .target(
-<<<<<<< HEAD
             name: "SwiftSyntaxRewriterPasses",
             dependencies: ["SwiftSyntax", "SwiftSyntaxSupport", "Utils"]),
         .target(
-            name: "Intentions",
-            dependencies: ["SwiftAST", "GrammarModels", "KnownType"]),
-        .target(
-=======
->>>>>>> 2c03b18d
             name: "TypeSystem",
             dependencies: ["SwiftAST", "ObjcParser", "TypeDefinitions", "Utils",
                            "Intentions", "KnownType", "GrammarModels"]),
