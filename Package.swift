// swift-tools-version:5.0
// The swift-tools-version declares the minimum version of Swift required to
// build this package.

import PackageDescription

let package = Package(
    name: "SwiftRewriter",
    products: [
        // Products define the executables and libraries produced by a package,
        // and make them visible to other packages.
        .library(
            name: "SwiftRewriterLib",
            targets: ["SwiftRewriterLib"]),
        .library(
            name: "ObjcParser",
            targets: ["ObjcParser"]),
        .executable(
            name: "SwiftRewriter",
            targets: ["SwiftRewriter"])
    ],
    dependencies: [
        // Dependencies declare other packages that this package depends on.
        .package(url: "https://github.com/LuizZak/MiniLexer.git", from: "0.9.4"),
        .package(url: "https://github.com/apple/swift-package-manager.git", from: "0.3.0"),
        .package(url: "https://github.com/LuizZak/Antlr4-Swift.git", from: "4.0.28"),
<<<<<<< HEAD
        .package(url: "https://github.com/LuizZak/console.git", from: "0.7.0"),
        .package(url: "https://github.com/apple/swift-syntax.git", .revision("xcode11-beta1"))
=======
        .package(url: "https://github.com/LuizZak/console.git", from: "0.8.0"),
        .package(url: "https://github.com/apple/swift-syntax.git", .exact("0.50000.0"))
>>>>>>> 338a3ed1
    ],
    targets: [
        // Targets are the basic building blocks of a package. A target can define
        // a module or a test suite.
        // Targets can depend on other targets in this package, and on products
        // in packages which this package depends on.
        .target(
            name: "TypeDefinitions",
            dependencies: []),
        .target(
            name: "Utils",
            dependencies: []),
        .target(
            name: "WriterTargetOutput",
            dependencies: ["Utils"]),
        .target(
            name: "ObjcParserAntlr",
            dependencies: ["Antlr4"]),
        .target(
            name: "GrammarModels",
            dependencies: ["ObjcParserAntlr"]),
        .target(
            name: "ObjcParser",
            dependencies: ["ObjcParserAntlr", "Antlr4", "GrammarModels", "MiniLexer",
                           "TypeLexing", "Utils"]),
        .target(
            name: "SwiftAST",
            dependencies: ["GrammarModels", "MiniLexer"]),
        .target(
            name: "KnownType",
            dependencies: ["SwiftAST", "WriterTargetOutput"]),
        .target(
            name: "SwiftSyntaxSupport",
            dependencies: ["SwiftSyntax", "KnownType", "Intentions", "SwiftAST"]),
        .target(
            name: "Intentions",
            dependencies: ["SwiftAST", "GrammarModels", "KnownType"]),
        .target(
            name: "TypeSystem",
            dependencies: ["SwiftAST", "ObjcParser", "TypeDefinitions", "Utils",
                           "Intentions", "KnownType", "GrammarModels"]),
        .target(
            name: "Commons",
            dependencies: ["SwiftAST", "Utils", "TypeSystem", "KnownType"]),
        .target(
            name: "IntentionPasses",
            dependencies: ["SwiftAST", "Commons", "Utils", "MiniLexer",
                           "Intentions"]),
        .target(
            name: "GlobalsProviders",
            dependencies: ["SwiftAST", "Commons", "TypeSystem"]),
        .target(
            name: "Analysis",
            dependencies: ["SwiftAST", "KnownType", "Commons", "Utils",
                           "Intentions", "TypeSystem"]),
        .target(
            name: "ExpressionPasses",
            dependencies: ["SwiftAST", "Commons", "Utils", "Analysis",
                           "Intentions", "TypeSystem", "MiniLexer"]),
        .target(
            name: "SourcePreprocessors",
            dependencies: ["Utils", "MiniLexer"]),
        .target(
            name: "SwiftRewriterLib",
            dependencies: ["GrammarModels", "SwiftAST", "ObjcParser", "Analysis",
                           "TypeDefinitions", "Utils", "Intentions", "TypeSystem",
                           "IntentionPasses", "KnownType", "WriterTargetOutput",
                           "SwiftSyntaxSupport", "GlobalsProviders",
                           "ExpressionPasses", "SourcePreprocessors"]),
        .target(
            name: "SwiftRewriter",
            dependencies: [
                "SwiftRewriterLib", "ObjcParser", "GrammarModels", "Utility",
                "ExpressionPasses", "Utils", "Console", "SourcePreprocessors",
                "SwiftAST", "IntentionPasses", "MiniLexer", "GlobalsProviders",
                "Commons"
            ]),
        .target(
            name: "TestCommons",
            dependencies: [
                "SwiftAST", "SwiftRewriterLib", "Intentions", "KnownType",
                "GrammarModels", "Utils", "TypeSystem"
            ])
        
    ] + /* Tests */ [
        .testTarget(
            name: "UtilsTests",
            dependencies: ["Utils"]),
        .testTarget(
            name: "ObjcParserTests",
            dependencies: ["GrammarModels", "ObjcParser"]),
        .testTarget(
            name: "GrammarModelsTests",
            dependencies: ["GrammarModels"]),
        .testTarget(
            name: "SwiftASTTests",
            dependencies: ["SwiftAST", "TestCommons"]),
        .testTarget(
            name: "IntentionsTests",
            dependencies: ["Intentions",
                           "TestCommons", "SwiftAST"]),
        .testTarget(
            name: "KnownTypeTests",
            dependencies: ["KnownType",
                           "TestCommons", "SwiftAST", "WriterTargetOutput"]),
        .testTarget(
            name: "SwiftSyntaxSupportTests",
            dependencies: ["SwiftSyntaxSupport",
                           "SwiftSyntax", "KnownType", "Intentions", "SwiftAST",
                           "TestCommons", "SwiftRewriterLib"]),
        .testTarget(
            name: "TypeSystemTests",
            dependencies: ["TypeSystem",
                           "SwiftAST", "ObjcParser", "TypeDefinitions", "Utils",
                           "Intentions", "GrammarModels", "KnownType", "TestCommons",
                           "GlobalsProviders"]),
        .testTarget(
            name: "SwiftRewriterLibTests",
            dependencies: ["SwiftRewriterLib",
                           "SwiftAST", "GrammarModels", "ObjcParser", "ExpressionPasses",
                           "IntentionPasses", "TestCommons", "GlobalsProviders",
                           "Intentions", "TypeSystem", "WriterTargetOutput",
                           "SwiftSyntaxSupport"]),
        .testTarget(
            name: "CommonsTests",
            dependencies: ["Commons",
                           "SwiftAST", "KnownType", "SwiftRewriterLib",
                           "TypeSystem"]),
        .testTarget(
            name: "ExpressionPassesTests",
            dependencies: ["ExpressionPasses",
                           "SwiftAST", "SwiftRewriterLib", "Antlr4", "ObjcParser",
                           "ObjcParserAntlr", "IntentionPasses", "GlobalsProviders",
                           "TypeSystem", "TestCommons"]),
        .testTarget(
            name: "SourcePreprocessorsTests",
            dependencies: ["SourcePreprocessors",
                           "Utils", "SwiftRewriterLib", "IntentionPasses",
                           "GlobalsProviders"]),
        .testTarget(
            name: "IntentionPassesTests",
            dependencies: ["IntentionPasses",
                           "SwiftAST", "GrammarModels", "SwiftRewriterLib",
                           "TestCommons", "GlobalsProviders", "TypeSystem"]),
        .testTarget(
            name: "GlobalsProvidersTests",
            dependencies: ["GlobalsProviders",
                           "SwiftAST", "SwiftRewriterLib", "TestCommons", "TypeSystem"]),
        .testTarget(
            name: "AnalysisTests",
            dependencies: ["Analysis",
                           "SwiftAST", "SwiftRewriterLib", "GlobalsProviders",
                           "TestCommons", "TypeSystem"]),
        .testTarget(
            name: "TestCommonsTests",
            dependencies: ["TestCommons",
                           "Utils", "TypeSystem"])
    ],
    swiftLanguageVersions: [.v5]
)<|MERGE_RESOLUTION|>--- conflicted
+++ resolved
@@ -24,13 +24,8 @@
         .package(url: "https://github.com/LuizZak/MiniLexer.git", from: "0.9.4"),
         .package(url: "https://github.com/apple/swift-package-manager.git", from: "0.3.0"),
         .package(url: "https://github.com/LuizZak/Antlr4-Swift.git", from: "4.0.28"),
-<<<<<<< HEAD
-        .package(url: "https://github.com/LuizZak/console.git", from: "0.7.0"),
+        .package(url: "https://github.com/LuizZak/console.git", from: "0.8.0"),
         .package(url: "https://github.com/apple/swift-syntax.git", .revision("xcode11-beta1"))
-=======
-        .package(url: "https://github.com/LuizZak/console.git", from: "0.8.0"),
-        .package(url: "https://github.com/apple/swift-syntax.git", .exact("0.50000.0"))
->>>>>>> 338a3ed1
     ],
     targets: [
         // Targets are the basic building blocks of a package. A target can define
