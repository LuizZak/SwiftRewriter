--- conflicted
+++ resolved
@@ -21,19 +21,11 @@
     ],
     dependencies: [
         // Dependencies declare other packages that this package depends on.
-<<<<<<< HEAD
-        .package(url: "https://github.com/LuizZak/MiniLexer.git", from: "0.9.4"),
-        .package(url: "https://github.com/apple/swift-package-manager.git", from: "0.3.0"),
-        .package(url: "https://github.com/LuizZak/Antlr4-Swift.git", from: "4.0.28"),
-        .package(url: "https://github.com/LuizZak/console.git", from: "0.8.0"),
-        .package(url: "https://github.com/apple/swift-syntax.git", .revision("xcode11-beta1"))
-=======
         .package(url: "https://github.com/LuizZak/MiniLexer.git", .exact("0.9.5")),
         .package(url: "https://github.com/apple/swift-package-manager.git", .exact("0.4.0")),
         .package(url: "https://github.com/LuizZak/antlr4-swift.git", from: "4.0.28"),
         .package(url: "https://github.com/LuizZak/console.git", .exact("0.8.0")),
-        .package(url: "https://github.com/apple/swift-syntax.git", .exact("0.50000.0"))
->>>>>>> c16717f1
+        .package(url: "https://github.com/apple/swift-syntax.git", .revision("xcode11-beta1"))
     ],
     targets: [
         // Targets are the basic building blocks of a package. A target can define
