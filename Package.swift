// swift-tools-version:5.5
import PackageDescription

let core: [Target] = [
    .target(
        name: "GraphvizLib",
        dependencies: [

        ],
        path: "Sources/Core/GraphvizLib"
    ),
    .target(
        name: "AntlrCommons",
        dependencies: [
            .product(name: "Antlr4", package: "antlr4-swift"),
            "Utils",
        ],
        path: "Sources/Core/AntlrCommons"
    ),
    .target(
        name: "WriterTargetOutput",
        dependencies: [
            .product(name: "SwiftSyntax", package: "swift-syntax"),
            "Utils",
        ],
        path: "Sources/Core/WriterTargetOutput"
    ),
    .target(
        name: "GrammarModelBase",
        dependencies: [
            .product(name: "Antlr4", package: "antlr4-swift"),
            "Utils",
        ],
        path: "Sources/Core/GrammarModelBase"
    ),
    .target(
        name: "SwiftAST",
        dependencies: [
            "MiniLexer", "Utils", "WriterTargetOutput",
        ],
        path: "Sources/Core/SwiftAST"
    ),
    .target(
        name: "KnownType",
        dependencies: [
            "SwiftAST", "WriterTargetOutput",
        ],
        path: "Sources/Core/KnownType"
    ),
    .target(
        name: "Intentions",
        dependencies: [
            "SwiftAST", "GrammarModelBase", "KnownType",
        ],
        path: "Sources/Core/Intentions"
    ),
    .target(
        name: "SwiftSyntaxSupport",
        dependencies: [
            .product(name: "SwiftSyntax", package: "swift-syntax"),
            "KnownType", "Intentions", "SwiftAST",
        ],
        path: "Sources/Core/SwiftSyntaxSupport"
    ),
    .target(
        name: "SwiftSyntaxRewriterPasses",
        dependencies: [
            .product(name: "SwiftSyntax", package: "swift-syntax"),
            "SwiftSyntaxSupport", "Utils", "MiniLexer",
        ],
        path: "Sources/Core/SwiftSyntaxRewriterPasses"
    ),
    .target(
        name: "TypeSystem",
        dependencies: [
            "SwiftAST", "ObjcParser", "TypeDefinitions", "Utils",
            "Intentions", "KnownType", "ObjcGrammarModels",
        ],
        path: "Sources/Core/TypeSystem"
    ),
    .target(
        name: "Commons",
        dependencies: [
            "SwiftAST", "Utils", "TypeSystem", "KnownType",
        ],
        path: "Sources/Core/Commons"
    ),
    .target(
        name: "Analysis",
        dependencies: [
            "SwiftAST", "KnownType", "Commons", "Utils",
            "Intentions", "TypeSystem", "GraphvizLib",
        ],
        path: "Sources/Core/Analysis"
    ),
    .target(
        name: "IntentionPasses",
        dependencies: [
            "SwiftAST", "Commons", "Utils", "MiniLexer",
            "Intentions", "ObjcGrammarModels", "Analysis",
        ],
        path: "Sources/Core/IntentionPasses"
    ),
    .target(
        name: "ExpressionPasses",
        dependencies: [
            "SwiftAST", "Commons", "Utils", "Analysis",
            "Intentions", "TypeSystem", "MiniLexer",
        ],
        path: "Sources/Core/ExpressionPasses"
    ),
    .target(
        name: "SourcePreprocessors",
        dependencies: [
            "Utils", "MiniLexer",
        ],
        path: "Sources/Core/SourcePreprocessors"
    ),
]

let coreTests: [Target] = [
    /* Tests */
    .testTarget(
        name: "GraphvizLibTests",
        dependencies: [
            "GraphvizLib",
            "TestCommons",
        ],
        path: "Tests/Core/GraphvizLibTests"
    ),
    .testTarget(
        name: "WriterTargetOutputTests",
        dependencies: [
            "WriterTargetOutput",
            .product(name: "SwiftSyntaxParser", package: "swift-syntax"),
            "TestCommons",
        ],
        path: "Tests/Core/WriterTargetOutputTests"
    ),
    .testTarget(
        name: "GrammarModelBaseTests",
        dependencies: [
            "GrammarModelBase",
        ],
        path: "Tests/Core/GrammarModelBaseTests"
    ),
    .testTarget(
        name: "SwiftASTTests",
        dependencies: [
            "SwiftAST",
            "SwiftSyntaxSupport",
            "TestCommons",
        ],
        path: "Tests/Core/SwiftASTTests"
    ),
    .testTarget(
        name: "IntentionsTests",
        dependencies: [
            "Intentions",
            "TestCommons", "SwiftAST",
        ],
        path: "Tests/Core/IntentionsTests"
    ),
    .testTarget(
        name: "KnownTypeTests",
        dependencies: [
            "KnownType",
            "TestCommons", "SwiftAST", "WriterTargetOutput",
        ],
        path: "Tests/Core/KnownTypeTests"
    ),
    .testTarget(
        name: "SwiftSyntaxSupportTests",
        dependencies: [
            "SwiftSyntaxSupport",
            .product(name: "SwiftSyntax", package: "swift-syntax"),
            .product(name: "SwiftSyntaxParser", package: "swift-syntax"),
            "KnownType", "Intentions", "SwiftAST", "TestCommons",
            "SwiftRewriterLib",
        ],
        path: "Tests/Core/SwiftSyntaxSupportTests"
    ),
    .testTarget(
        name: "TypeSystemTests",
        dependencies: [
            "TypeSystem",
            "SwiftAST", "ObjcParser", "TypeDefinitions", "Utils",
            "Intentions", "ObjcGrammarModels", "KnownType", "TestCommons",
            "GlobalsProviders",
        ],
        path: "Tests/Core/TypeSystemTests"
    ),
    .testTarget(
        name: "SwiftSyntaxRewriterPassesTests",
        dependencies: [
            "SwiftSyntaxRewriterPasses",
            .product(name: "SwiftSyntax", package: "swift-syntax"),
            .product(name: "SwiftSyntaxParser", package: "swift-syntax"),
            "SwiftSyntaxSupport", "TestCommons",
        ],
        path: "Tests/Core/SwiftSyntaxRewriterPassesTests"
    ),
    .testTarget(
        name: "CommonsTests",
        dependencies: [
            "Commons",
            "SwiftAST", "KnownType", "SwiftRewriterLib",
            "TypeSystem",
        ],
        path: "Tests/Core/CommonsTests"
    ),
    .testTarget(
        name: "ExpressionPassesTests",
        dependencies: [
            "ExpressionPasses",
            .product(name: "Antlr4", package: "antlr4-swift"),
            "ObjectiveCFrontend",
            "SwiftAST", "SwiftRewriterLib", "ObjcParser",
            "ObjcParserAntlr", "IntentionPasses", "GlobalsProviders",
            "TypeSystem", "TestCommons",
        ],
        path: "Tests/Core/ExpressionPassesTests"
    ),
    .testTarget(
        name: "SourcePreprocessorsTests",
        dependencies: [
            "SourcePreprocessors",
            "Utils", "SwiftRewriterLib", "IntentionPasses",
            "GlobalsProviders",
        ],
        path: "Tests/Core/SourcePreprocessorsTests"
    ),
    .testTarget(
        name: "IntentionPassesTests",
        dependencies: [
            "IntentionPasses",
            "ObjectiveCFrontend",
            "SwiftAST", "ObjcGrammarModels", "SwiftRewriterLib",
            "TestCommons", "GlobalsProviders", "TypeSystem",
        ],
        path: "Tests/Core/IntentionPassesTests"
    ),
    .testTarget(
        name: "AnalysisTests",
        dependencies: [
            "Analysis",
            .product(name: "SwiftSyntaxParser", package: "swift-syntax"),
            "SwiftAST", "SwiftRewriterLib", "GlobalsProviders",
            "TestCommons", "TypeSystem", "GraphvizLib",
        ],
        path: "Tests/Core/AnalysisTests"
    ),
]

// MARK: - Main SwiftRewriter frontend

var swiftRewriterTarget: Target = .executableTarget(
    name: "SwiftRewriter",
    dependencies: [
        .product(name: "Console", package: "console"),
        .product(name: "ArgumentParser", package: "swift-argument-parser"),
        .product(name: "SwiftFormatConfiguration", package: "swift-format"),
        "SwiftRewriterCLI", "SwiftRewriterLib",
        "ExpressionPasses", "Utils", "SourcePreprocessors", "SwiftAST",
        "IntentionPasses", "MiniLexer", "Commons",
    ],
    path: "Sources/SwiftRewriter"
)

var frontendTargets: [Target] = []
var frontendTestTargets: [Target] = []

// MARK: - Objective-C frontend

let objcFrontend: [Target] = [
    .target(
        name: "ObjcParserAntlr",
        dependencies: [
            .product(name: "Antlr4", package: "antlr4-swift"),
            "AntlrCommons",
        ],
        path: "Sources/Frontend/Objective-C/ObjcParserAntlr"
    ),
    .target(
        name: "ObjcGrammarModels",
        dependencies: [
            "ObjcParserAntlr", "GrammarModelBase", "Utils",
        ],
        path: "Sources/Frontend/Objective-C/ObjcGrammarModels"
    ),
    .target(
        name: "ObjcParser",
        dependencies: [
            .product(name: "Antlr4", package: "antlr4-swift"),
            .product(name: "TypeLexing", package: "MiniLexer"),
            "ObjcParserAntlr", "AntlrCommons", "ObjcGrammarModels", "MiniLexer",
            "Utils",
        ],
        path: "Sources/Frontend/Objective-C/ObjcParser"
    ),
    .target(
        name: "TypeDefinitions",
        path: "Sources/Frontend/Objective-C/TypeDefinitions",
        resources: [
            .copy("ios-framework-classes.json"),
            .copy("ios-framework-protocols.json"),
        ]
    ),
    .target(
        name: "GlobalsProviders",
        dependencies: [
            "SwiftAST", "Commons", "TypeSystem",
        ],
        path: "Sources/Frontend/Objective-C/GlobalsProviders"
    ),
    .target(
        name: "ObjectiveCFrontend",
        dependencies: [
            "SwiftRewriterLib",
        ],
        path: "Sources/Frontend/Objective-C/ObjectiveCFrontend"
    ),
]

let objcFrontendTests: [Target] = [
    .testTarget(
        name: "ObjcParserTests",
        dependencies: [
            "ObjcGrammarModels",
            "ObjcParser",
            "TestCommons",
        ],
        path: "Tests/Frontend/Objective-C/ObjcParserTests"
    ),
    .testTarget(
        name: "ObjcGrammarModelsTests",
        dependencies: [
            "ObjcGrammarModels",
        ],
        path: "Tests/Frontend/Objective-C/ObjcGrammarModelsTests"
    ),
    .testTarget(
        name: "GlobalsProvidersTests",
        dependencies: [
            "GlobalsProviders",
            "SwiftAST", "SwiftRewriterLib", "TestCommons", "TypeSystem",
        ],
        path: "Tests/Frontend/Objective-C/GlobalsProvidersTests"
    ),
    .testTarget(
        name: "ObjectiveCFrontendTests",
        dependencies: [
            "ObjectiveCFrontend",
            "TestCommons",
        ],
        path: "Tests/Frontend/Objective-C/ObjectiveCFrontendTests"
    ),
]

<<<<<<< HEAD
let jsFrontend: [Target] = [
    .target(
        name: "JsParserAntlr",
        dependencies: [
            .product(name: "Antlr4", package: "antlr4-swift"),
            "AntlrCommons",
        ],
        path: "Sources/Frontend/JavaScript/JsParserAntlr"
    ),
    .target(
        name: "JsGrammarModels",
        dependencies: [
            "JsParserAntlr", "GrammarModelBase", "Utils"
        ],
        path: "Sources/Frontend/JavaScript/JsGrammarModels"
    ),
    .target(
        name: "JsParser",
        dependencies: [
            .product(name: "Antlr4", package: "antlr4-swift"),
            .product(name: "TypeLexing", package: "MiniLexer"),
            "JsParserAntlr",
            "JsGrammarModels",
            "AntlrCommons",
            "MiniLexer",
            "Utils",
        ],
        path: "Sources/Frontend/JavaScript/JsParser"
    ),
    .target(
        name: "JavaScriptFrontend",
        dependencies: [
            "SwiftRewriterLib",
        ],
        path: "Sources/Frontend/JavaScript/JavaScriptFrontend"
    ),
    .testTarget(
        name: "JsParserTests",
        dependencies: [
            "JsParser", "TestCommons",
        ],
        path: "Tests/Frontend/JavaScript/JsParserTests",
        resources: [
            .copy("Fixtures/bezier.js"),
            .copy("Fixtures/utils.js"),
            .copy("Fixtures/EnhancedRegularExpression.js"),
            .copy("Fixtures/Function.js"),
            .copy("Fixtures/TemplateStrings.js"),
            .copy("Fixtures/Classes.js"),
            .copy("Fixtures/Stage3.js"),
            .copy("Fixtures/ClassInNonGlobalStrict.js"),
            .copy("Fixtures/ObjectInitializer.js"),
            .copy("Fixtures/DestructuringAssignment.js"),
            .copy("Fixtures/SymbolType.js"),
            .copy("Fixtures/Generators.js"),
            .copy("Fixtures/LetAndAsync.js"),
            .copy("Fixtures/Iterators.js"),
            .copy("Fixtures/Issue2178NewExpression.js"),
            .copy("Fixtures/EnhancedObjectProperties.js"),
            .copy("Fixtures/Modules.js"),
            .copy("Fixtures/TypedArrays.js"),
            .copy("Fixtures/MapSetAndWeakMapWeakSet.js"),
            .copy("Fixtures/TemplateLiterals.js"),
            .copy("Fixtures/ExtendedLiterals.js"),
            .copy("Fixtures/Constants.js"),
            .copy("Fixtures/Promises.js"),
            .copy("Fixtures/Outdated.js"),
            .copy("Fixtures/Misc.js"),
            .copy("Fixtures/ExtendedParameterHandling.js"),
            .copy("Fixtures/Scoping.js"),
            .copy("Fixtures/NewBuildInMethods.js"),
            .copy("Fixtures/StrictGlobal.js"),
            .copy("Fixtures/ArrowFunctions.js"),
            .copy("Fixtures/AsyncAwait.js"),
            .copy("Fixtures/StrictFunctions.js"),
            .copy("Fixtures/Meta-Programming.js"),
            .copy("Fixtures/InternationalizationAndLocalization.js"),
        ]
    ),
    .testTarget(
        name: "JavaScriptFrontendTests",
        dependencies: [
            "JavaScriptFrontend",
            "TestCommons",
        ],
        path: "Tests/Frontend/JavaScript/JavaScriptFrontendTests"
    ),
]
=======
// Attach Objective-C frontend to SwiftRewriter
swiftRewriterTarget.dependencies.append(contentsOf: [
    // Objective-C frontend
    "ObjectiveCFrontend",
    "ObjcParser",
    "ObjcGrammarModels",
    "GlobalsProviders",
])

frontendTargets.append(contentsOf: objcFrontend)
frontendTestTargets.append(contentsOf: objcFrontendTests)
>>>>>>> d48ba400

//

let package = Package(
    name: "SwiftRewriter",
    platforms: [
        .macOS(.v10_15),
    ],
    products: [
        .library(
            name: "SwiftRewriterLib",
            targets: ["SwiftRewriterLib"]),
        .library(
            name: "ObjcParser",
            targets: ["ObjcParser"]),
        .executable(
            name: "SwiftRewriter",
            targets: ["SwiftRewriter"]),
    ],
    dependencies: [
        .package(url: "https://github.com/LuizZak/MiniLexer.git", .exact("0.10.0")),
        .package(url: "https://github.com/apple/swift-argument-parser.git", from: "1.0.0"),
        .package(url: "https://github.com/LuizZak/antlr4-swift.git", .exact("4.1.2")),
        .package(url: "https://github.com/LuizZak/console.git", .exact("0.8.2")),
        .package(url: "https://github.com/apple/swift-syntax.git", .exact("0.50700.1")),
        .package(url: "https://github.com/apple/swift-format.git", .exact("0.50700.1")),
    ],
<<<<<<< HEAD
    targets: core
        + objcFrontend
        + jsFrontend
        + [
=======
    targets: core + coreTests + frontendTargets + frontendTestTargets + [
        swiftRewriterTarget,
>>>>>>> d48ba400
        .target(
            name: "Utils",
            dependencies: [],
            path: "Sources/Utils"
        ),
        .target(
            name: "SwiftRewriterLib",
            dependencies: [
                .product(name: "Antlr4", package: "antlr4-swift"),
                .product(name: "Console", package: "console"),
                .product(name: "SwiftFormat", package: "swift-format"),
                .product(name: "SwiftFormatConfiguration", package: "swift-format"),
                .product(name: "SwiftSyntaxParser", package: "swift-syntax"),
<<<<<<< HEAD
                "SwiftAST",
                "Analysis", "TypeDefinitions", "Utils", "Intentions",
                "TypeSystem", "IntentionPasses", "KnownType",
                "WriterTargetOutput", "SwiftSyntaxSupport",
                "GlobalsProviders", "ExpressionPasses",
                "SourcePreprocessors", "SwiftSyntaxRewriterPasses",
                // Objective-C
                "ObjcGrammarModels", "ObjcParser",
                // JavaScript
                "JsGrammarModels", "JsParser",
=======
                "SwiftAST", "Analysis", "TypeDefinitions", "Utils", "Intentions",
                "TypeSystem", "IntentionPasses", "KnownType",
                "WriterTargetOutput", "SwiftSyntaxSupport", "GlobalsProviders",
                "ExpressionPasses", "SourcePreprocessors",
                "SwiftSyntaxRewriterPasses",
>>>>>>> d48ba400
            ],
            path: "Sources/SwiftRewriterLib"
        ),
        .target(
            name: "SwiftRewriterCLI",
            dependencies: [
                .product(name: "Console", package: "console"),
                .product(name: "ArgumentParser", package: "swift-argument-parser"),
                "SwiftRewriterLib",
                "ExpressionPasses", "Utils", "SourcePreprocessors", "SwiftAST",
                "IntentionPasses", "MiniLexer", "Commons",
            ],
            path: "Sources/SwiftRewriterCLI"
        ),
<<<<<<< HEAD
        .executableTarget(
            name: "SwiftRewriter",
            dependencies: [
                .product(name: "Console", package: "console"),
                .product(name: "ArgumentParser", package: "swift-argument-parser"),
                .product(name: "SwiftFormatConfiguration", package: "swift-format"),
                "SwiftRewriterCLI", "SwiftRewriterLib",
                "ExpressionPasses", "Utils", "SourcePreprocessors", "SwiftAST",
                "IntentionPasses", "MiniLexer", "GlobalsProviders", "Commons",
                // Objective-C frontend
                "ObjectiveCFrontend", "ObjcParser", "ObjcGrammarModels",
                // JavaScript
                "JavaScriptFrontend",
            ],
            path: "Sources/SwiftRewriter"
        ),
=======
>>>>>>> d48ba400
        .target(
            name: "TestCommons",
            dependencies: [
                .product(name: "Antlr4", package: "antlr4-swift"), "SwiftAST",
                "SwiftSyntaxSupport", "SwiftRewriterLib", "Intentions",
                "KnownType", "ObjcGrammarModels", "Utils", "TypeSystem",
                "ObjectiveCFrontend", "MiniLexer",
            ],
            path: "Sources/TestCommons"
        ),
        /* Tests */
        .testTarget(
            name: "UtilsTests",
            dependencies: [
                "Utils",
            ],
            path: "Tests/UtilsTests"
        ),
        .testTarget(
            name: "SwiftRewriterLibTests",
            dependencies: [
                "SwiftRewriterLib",
                .product(name: "SwiftSyntaxParser", package: "swift-syntax"),
                "SwiftAST", "ObjcGrammarModels", "ObjcParser", "ExpressionPasses",
                "IntentionPasses", "TestCommons", "GlobalsProviders",
                "Intentions", "TypeSystem", "WriterTargetOutput",
                "SwiftSyntaxSupport", "SwiftSyntaxRewriterPasses",
            ],
            path: "Tests/SwiftRewriterLibTests"
        ),
        .testTarget(
            name: "TestCommonsTests",
            dependencies: [
                "TestCommons",
                "Utils", "TypeSystem",
            ],
            path: "Tests/TestCommonsTests"
        ),
        .testTarget(
            name: "SwiftRewriterTests",
            dependencies: [
                "SwiftRewriter",
            ],
            path: "Tests/SwiftRewriterTests"
        ),
    ],
    swiftLanguageVersions: [
        .v5,
    ]
)<|MERGE_RESOLUTION|>--- conflicted
+++ resolved
@@ -357,7 +357,20 @@
     ),
 ]
 
-<<<<<<< HEAD
+// Attach Objective-C frontend to SwiftRewriter
+swiftRewriterTarget.dependencies.append(contentsOf: [
+    // Objective-C frontend
+    "ObjectiveCFrontend",
+    "ObjcParser",
+    "ObjcGrammarModels",
+    "GlobalsProviders",
+])
+
+frontendTargets.append(contentsOf: objcFrontend)
+frontendTestTargets.append(contentsOf: objcFrontendTests)
+
+// MARK: - JavaScript frontend
+
 let jsFrontend: [Target] = [
     .target(
         name: "JsParserAntlr",
@@ -394,6 +407,9 @@
         ],
         path: "Sources/Frontend/JavaScript/JavaScriptFrontend"
     ),
+]
+
+let jsFrontendTests: [Target] = [
     .testTarget(
         name: "JsParserTests",
         dependencies: [
@@ -446,19 +462,17 @@
         path: "Tests/Frontend/JavaScript/JavaScriptFrontendTests"
     ),
 ]
-=======
-// Attach Objective-C frontend to SwiftRewriter
+
+// Attach JavaScript frontend to SwiftRewriter
 swiftRewriterTarget.dependencies.append(contentsOf: [
-    // Objective-C frontend
-    "ObjectiveCFrontend",
-    "ObjcParser",
-    "ObjcGrammarModels",
-    "GlobalsProviders",
+    // JavaScript frontend
+    "JavaScriptFrontend",
+    "JsParser",
+    "JsGrammarModels",
 ])
 
-frontendTargets.append(contentsOf: objcFrontend)
-frontendTestTargets.append(contentsOf: objcFrontendTests)
->>>>>>> d48ba400
+frontendTargets.append(contentsOf: jsFrontend)
+frontendTestTargets.append(contentsOf: jsFrontendTests)
 
 //
 
@@ -486,15 +500,8 @@
         .package(url: "https://github.com/apple/swift-syntax.git", .exact("0.50700.1")),
         .package(url: "https://github.com/apple/swift-format.git", .exact("0.50700.1")),
     ],
-<<<<<<< HEAD
-    targets: core
-        + objcFrontend
-        + jsFrontend
-        + [
-=======
     targets: core + coreTests + frontendTargets + frontendTestTargets + [
         swiftRewriterTarget,
->>>>>>> d48ba400
         .target(
             name: "Utils",
             dependencies: [],
@@ -508,24 +515,11 @@
                 .product(name: "SwiftFormat", package: "swift-format"),
                 .product(name: "SwiftFormatConfiguration", package: "swift-format"),
                 .product(name: "SwiftSyntaxParser", package: "swift-syntax"),
-<<<<<<< HEAD
-                "SwiftAST",
-                "Analysis", "TypeDefinitions", "Utils", "Intentions",
-                "TypeSystem", "IntentionPasses", "KnownType",
-                "WriterTargetOutput", "SwiftSyntaxSupport",
-                "GlobalsProviders", "ExpressionPasses",
-                "SourcePreprocessors", "SwiftSyntaxRewriterPasses",
-                // Objective-C
-                "ObjcGrammarModels", "ObjcParser",
-                // JavaScript
-                "JsGrammarModels", "JsParser",
-=======
                 "SwiftAST", "Analysis", "TypeDefinitions", "Utils", "Intentions",
                 "TypeSystem", "IntentionPasses", "KnownType",
                 "WriterTargetOutput", "SwiftSyntaxSupport", "GlobalsProviders",
                 "ExpressionPasses", "SourcePreprocessors",
                 "SwiftSyntaxRewriterPasses",
->>>>>>> d48ba400
             ],
             path: "Sources/SwiftRewriterLib"
         ),
@@ -540,25 +534,6 @@
             ],
             path: "Sources/SwiftRewriterCLI"
         ),
-<<<<<<< HEAD
-        .executableTarget(
-            name: "SwiftRewriter",
-            dependencies: [
-                .product(name: "Console", package: "console"),
-                .product(name: "ArgumentParser", package: "swift-argument-parser"),
-                .product(name: "SwiftFormatConfiguration", package: "swift-format"),
-                "SwiftRewriterCLI", "SwiftRewriterLib",
-                "ExpressionPasses", "Utils", "SourcePreprocessors", "SwiftAST",
-                "IntentionPasses", "MiniLexer", "GlobalsProviders", "Commons",
-                // Objective-C frontend
-                "ObjectiveCFrontend", "ObjcParser", "ObjcGrammarModels",
-                // JavaScript
-                "JavaScriptFrontend",
-            ],
-            path: "Sources/SwiftRewriter"
-        ),
-=======
->>>>>>> d48ba400
         .target(
             name: "TestCommons",
             dependencies: [
