--- conflicted
+++ resolved
@@ -229,14 +229,8 @@
         .package(url: "https://github.com/apple/swift-argument-parser.git", from: "1.0.0"),
         .package(url: "https://github.com/LuizZak/antlr4-swift.git", .exact("4.1.2")),
         .package(url: "https://github.com/LuizZak/console.git", .exact("0.8.2")),
-<<<<<<< HEAD
-        .package(url: "https://github.com/apple/swift-syntax.git", .exact("0.50700.0")),
-        .package(url: "https://github.com/apple/swift-format.git", .exact("0.50700.0")),
-=======
         .package(url: "https://github.com/apple/swift-syntax.git", .exact("0.50700.1")),
-        .package(url: "https://github.com/apple/swift-argument-parser.git", from: "1.0.0"),
         .package(url: "https://github.com/apple/swift-format.git", .exact("0.50700.1")),
->>>>>>> a8365d99
     ],
     targets: core + objcFrontend + jsFrontend + [
         .target(
