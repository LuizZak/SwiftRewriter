--- conflicted
+++ resolved
@@ -218,13 +218,8 @@
     ],
     dependencies: [
         .package(url: "https://github.com/LuizZak/MiniLexer.git", .exact("0.10.0")),
-<<<<<<< HEAD
         .package(url: "https://github.com/LuizZak/antlr4-swift.git", .exact("4.1.1")),
-        .package(url: "https://github.com/LuizZak/console.git", .exact("0.8.1")),
-=======
-        .package(url: "https://github.com/LuizZak/antlr4-swift.git", from: "4.0.34"),
         .package(url: "https://github.com/LuizZak/console.git", .exact("0.8.2")),
->>>>>>> 6c586827
         .package(url: "https://github.com/apple/swift-syntax.git", .exact("0.50500.0")),
         .package(url: "https://github.com/apple/swift-argument-parser.git", .exact("0.3.1")),
     ],
