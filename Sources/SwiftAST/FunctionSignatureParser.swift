--- conflicted
+++ resolved
@@ -61,23 +61,16 @@
     ///
     /// ```
     /// function-signature
-<<<<<<< HEAD
-    ///     : declaration-modifiers? identifier parameter-signature return-type?
-    ///     | declaration-modifiers? identifier parameter-signature 'throws' return-type?
-    ///     | declaration-modifiers? identifier parameter-signature 'rethrows' return-type?
-=======
-    ///     | 'mutating'? identifier parameter-signature throws-clause? return-type?
+    ///     : declaration-modifiers? identifier parameter-signature throws-clause? return-type?
     ///     ;
     ///
     /// throws-clause
     ///     : 'throws'
     ///     | 'rethrows'
->>>>>>> 187c0313
     ///     ;
     ///
     /// return-type
     ///     : '->' swift-type
-<<<<<<< HEAD
     ///
     /// declaration-modifiers
     ///     : declaration-modifier+
@@ -85,8 +78,6 @@
     ///
     /// declaration-modifier
     ///     : 'mutating'
-=======
->>>>>>> 187c0313
     ///     ;
     /// ```
     ///
@@ -120,23 +111,16 @@
     ///
     /// ```
     /// function-signature
-<<<<<<< HEAD
-    ///     : declaration-modifiers? identifier parameter-signature return-type?
-    ///     | declaration-modifiers? identifier parameter-signature 'throws' return-type?
-    ///     | declaration-modifiers? identifier parameter-signature 'rethrows' return-type?
-=======
-    ///     | 'mutating'? identifier parameter-signature throws-clause? return-type?
+    ///     : declaration-modifiers? identifier parameter-signature throws-clause? return-type?
     ///     ;
     ///
     /// throws-clause
     ///     : 'throws'
     ///     | 'rethrows'
->>>>>>> 187c0313
     ///     ;
     ///
     /// return-type
     ///     : '->' swift-type
-<<<<<<< HEAD
     ///
     /// declaration-modifiers
     ///     : declaration-modifier+
@@ -144,8 +128,6 @@
     ///
     /// declaration-modifier
     ///     : 'mutating'
-=======
->>>>>>> 187c0313
     ///     ;
     /// ```
     ///
