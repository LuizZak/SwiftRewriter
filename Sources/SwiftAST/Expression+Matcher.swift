public typealias SyntaxMatcher<T> = ValueMatcher<T> where T: SyntaxNode

public extension ValueMatcher where T: SyntaxNode {
    
    @inlinable
    func anySyntaxNode() -> ValueMatcher<SyntaxNode> {
        ValueMatcher<SyntaxNode>().match { (value) -> Bool in
            if let value = value as? T {
                return self.matches(value)
            }
            
            return false
        }
    }
    
}

@inlinable
public func ident(_ string: String) -> SyntaxMatcher<IdentifierExpression> {
    SyntaxMatcher().keyPath(\.identifier, equals: string)
}

@inlinable
public func ident(_ matcher: MatchRule<String>) -> SyntaxMatcher<IdentifierExpression> {
    SyntaxMatcher().keyPath(\.identifier, matcher)
}

public extension ValueMatcher where T: Expression {

    @inlinable
    func isTyped(_ type: SwiftType, ignoringNullability: Bool = false) -> ValueMatcher {
        if !ignoringNullability {
            return keyPath(\.resolvedType, equals: type)
        }
        
        return keyPath(\.resolvedType, .closure { $0?.deepUnwrapped == type })
    }

    @inlinable
    func isTyped(expected type: SwiftType, ignoringNullability: Bool = false) -> ValueMatcher {
        if !ignoringNullability {
            return keyPath(\.expectedType, equals: type)
        }
        
        return keyPath(\.expectedType, .closure { $0?.deepUnwrapped == type })
    }

    @inlinable
    func dot<S>(_ member: S) -> SyntaxMatcher<PostfixExpression>
        where S: ValueMatcherConvertible, S.Target == String {
        
        SyntaxMatcher<PostfixExpression>()
            .match(.closure { postfix -> Bool in
                guard let exp = postfix.exp as? T else {
                    return false
                }
                
                return self.matches(exp)
            })
            .keyPath(\.op.asMember?.name, member.asMatcher())
    }

    @inlinable
    func subscribe<E>(_ matcher: E) -> SyntaxMatcher<PostfixExpression>
        where E: ValueMatcherConvertible, E.Target == Expression {
            
        SyntaxMatcher<PostfixExpression>()
            .match(.closure { postfix -> Bool in
                guard let exp = postfix.exp as? T else {
                    return false
                }
                
                return self.matches(exp)
            })
            .keyPath(\.op.asSubscription?.expression, matcher.asMatcher())
    }

    @inlinable
    func call(_ args: [FunctionArgument]) -> SyntaxMatcher<PostfixExpression> {
        SyntaxMatcher<PostfixExpression>()
            .match { postfix -> Bool in
                guard let exp = postfix.exp as? T else {
                    return false
                }
                
                return self.matches(exp)
            }
            .keyPath(\.op.asFunctionCall?.arguments, equals: args)
    }

    @inlinable
    func call(arguments matchers: [ValueMatcher<FunctionArgument>]) -> SyntaxMatcher<PostfixExpression> {
        SyntaxMatcher<PostfixExpression>()
            .match { postfix -> Bool in
                guard let exp = postfix.exp as? T else {
                    return false
                }
                
                return self.matches(exp)
            }
            .keyPath(\.op.asFunctionCall?.arguments.count, equals: matchers.count)
            .keyPath(\.op.asFunctionCall?.arguments) { args -> ValueMatcher<[FunctionArgument]> in
                args.match(closure: { args -> Bool in
                    for (matcher, arg) in zip(matchers, args) {
                        if !matcher.matches(arg) {
                            return false
                        }
                    }
                    
                    return true
                })
            }
    }

    @inlinable
    func call(_ method: String) -> SyntaxMatcher<PostfixExpression> {
        dot(method).call([])
    }

    @inlinable
    func binary<E>(op: SwiftOperator, rhs: E) -> SyntaxMatcher<BinaryExpression>
        where E: ValueMatcherConvertible, E.Target == Expression {
                
        SyntaxMatcher<BinaryExpression>()
            .keyPath(\.op, .equals(op))
            .keyPath(\.rhs, rhs.asMatcher())
    }

    @inlinable
    func assignment<E>(op: SwiftOperator, rhs: E) -> SyntaxMatcher<AssignmentExpression>
        where E: ValueMatcherConvertible, E.Target == Expression {
        
        SyntaxMatcher<AssignmentExpression>()
            .keyPath(\.op, .equals(op))
            .keyPath(\.rhs, rhs.asMatcher())
    }
}

public extension ValueMatcher where T == FunctionArgument {
    @inlinable
    static func isLabeled(as label: String) -> ValueMatcher {
        ValueMatcher().keyPath(\.label, equals: label)
    }

    @inlinable
    static var isNotLabeled: ValueMatcher {
        ValueMatcher().keyPath(\.label, isNil())
    }
}

public extension ValueMatcher where T: PostfixExpression {
    
    typealias PostfixMatcher = ValueMatcher<[PostfixChainInverter.Postfix]>
    
    /// Matches if the postfix is a function invocation.
    @inlinable
    static var isFunctionCall: ValueMatcher<T> {
        ValueMatcher<T>()
            .keyPath(\.op, .isType(FunctionCallPostfix.self))
    }
    
    /// Matches if the postfix is a member access.
    @inlinable
    static var isMemberAccess: ValueMatcher<T> {
        ValueMatcher<T>()
            .keyPath(\.op, .isType(MemberPostfix.self))
    }
    
    /// Matches if the postfix is a subscription.
    @inlinable
    static var isSubscription: ValueMatcher<T> {
        ValueMatcher<T>()
            .keyPath(\.op, .isType(SubscriptPostfix.self))
    }

    @inlinable
    static func isMemberAccess(forMember name: String) -> ValueMatcher<T> {
        ValueMatcher<T>()
            .keyPath(\.op, .isType(MemberPostfix.self))
    }
    
    /// Opens a context for matching postfix operation chains using an inverted
    /// traversal method (left-most to right-most).
    ///
    /// Inversion is required due to the disposition of the syntax tree of postfix
    /// expressions: the top node is always the last postfix invocation of the
    /// chain, while the bottom-most postfix node is the first invocation.
    ///
    /// - Parameter closure: A closure that matches postfix expressions from
    /// leftmost to rightmost.
    /// - Returns: A new `PostfixExpression` matcher with the left-to-right
    /// postfix matcher constructed using the closure.
    @inlinable
    func inverted(_ closure: (PostfixMatcher) -> PostfixMatcher) -> ValueMatcher<T> {
        
        let matcher = closure(PostfixMatcher())
        
        return match { value -> Bool in
            let chain = PostfixChainInverter(expression: value).invert()
            
            return matcher.matches(chain)
        }
    }
}

public extension ValueMatcher where T == PostfixChainInverter.Postfix {
    
    /// Matches if the postfix is a function invocation.
    @inlinable
    static var isFunctionCall: ValueMatcher<T> {
        ValueMatcher<T>()
            .keyPath(\.postfix, .isType(FunctionCallPostfix.self))
    }
    
    /// Matches if the postfix is a member access.
    @inlinable
    static var isMemberAccess: ValueMatcher<T> {
        ValueMatcher<T>()
            .keyPath(\.postfix, .isType(MemberPostfix.self))
    }
    
    /// Matches if the postfix is a subscription.
    @inlinable
    static var isSubscription: ValueMatcher<T> {
        ValueMatcher<T>()
            .keyPath(\.postfix, .isType(SubscriptPostfix.self))
    }
    
}

public extension ValueMatcher where T: Expression {

    @inlinable
    func anyExpression() -> ValueMatcher<Expression> {
        ValueMatcher<Expression>().match { (value) -> Bool in
            if let value = value as? T {
                return self.matches(value)
            }
            
            return false
        }
    }
    
}

public extension ValueMatcher where T: Expression {

    @inlinable
    static var `nil`: ValueMatcher<Expression> {
        ValueMatcher<Expression>().match { exp in
            guard let constant = exp as? ConstantExpression else {
                return false
            }
            
            return constant.constant == .nil
        }
    }

    @inlinable
    static func nilCheck(against value: Expression) -> ValueMatcher<Expression> {
        ValueMatcher<Expression>().match { exp in
<<<<<<< HEAD
            let valueCopy = value.copy()
            
=======
>>>>>>> 70cc174a
            // <exp> != nil
            if exp.asMatchable() == .binary(lhs: value, op: SwiftOperator.unequals, rhs: Expression.constant(.nil)) {
                return true
            }
            // nil != <exp>
            if exp.asMatchable() == .binary(lhs: .constant(.nil), op: SwiftOperator.unequals, rhs: value) {
                return true
            }
            // <exp>
            if exp == value {
                return true
            }
            
            return false
        }
    }

    @inlinable
    static func nilCompare(against value: Expression) -> ValueMatcher<Expression> {
        ValueMatcher<Expression>().match { exp in
<<<<<<< HEAD
            let valueCopy = value.copy()
            
=======
>>>>>>> 70cc174a
            // <exp> == nil
            if exp.asMatchable() == .binary(lhs: value, op: SwiftOperator.equals, rhs: .constant(.nil)) {
                return true
            }
            // nil == <exp>
            if exp.asMatchable() == .binary(lhs: .constant(.nil), op: SwiftOperator.equals, rhs: value) {
                return true
            }
            // !<exp>
            if exp.asMatchable() == .unary(op: SwiftOperator.negate, value) {
                return true
            }
            
            return false
        }
    }

    @inlinable
    static func findAny(thatMatches matcher: ValueMatcher) -> ValueMatcher {
        ValueMatcher().match { exp in
            
            let sequence = SyntaxNodeSequence(node: exp, inspectBlocks: false)
            
            for e in sequence.compactMap({ $0 as? T }) {
                if matcher.matches(e) {
                    return true
                }
            }
            
            return false
        }
    }
    
}

public extension ValueMatcher where T == Expression {

    @inlinable
    static func unary<O, E>(op: O, _ exp: E) -> ValueMatcher<Expression>
        where O: ValueMatcherConvertible, E: ValueMatcherConvertible,
        O.Target == SwiftOperator, E.Target == Expression {
        
        ValueMatcher<UnaryExpression>()
                .keyPath(\.op, op.asMatcher())
                .keyPath(\.exp, exp.asMatcher())
                .anyExpression()
    }

    @inlinable
    static func binary<O, E>(lhs: E, op: O, rhs: E) -> ValueMatcher<Expression>
        where O: ValueMatcherConvertible, E: ValueMatcherConvertible,
        O.Target == SwiftOperator, E.Target == Expression {
        
        ValueMatcher<BinaryExpression>()
                .keyPath(\.lhs, lhs.asMatcher())
                .keyPath(\.op, op.asMatcher())
                .keyPath(\.rhs, rhs.asMatcher())
                .anyExpression()
    }
    
}

public extension Expression {
    
    func asMatchable() -> ExpressionMatchable {
        ExpressionMatchable(exp: self)
    }

    @inlinable
    static func matcher<T: Expression>(_ matcher: SyntaxMatcher<T>) -> SyntaxMatcher<T> {
        matcher
    }
    
}

public struct ExpressionMatchable {
    public var exp: Expression
    
    @inlinable
    public static func == (lhs: ExpressionMatchable, rhs: ValueMatcher<Expression>) -> Bool {
        lhs.exp.matches(rhs)
    }
}

extension Expression: Matchable {
    
}

extension Expression: ValueMatcherConvertible {
    
}
extension SwiftOperator: ValueMatcherConvertible {
    
}
extension SwiftType: ValueMatcherConvertible {
    
}
extension String: ValueMatcherConvertible {
    
}<|MERGE_RESOLUTION|>--- conflicted
+++ resolved
@@ -259,11 +259,6 @@
     @inlinable
     static func nilCheck(against value: Expression) -> ValueMatcher<Expression> {
         ValueMatcher<Expression>().match { exp in
-<<<<<<< HEAD
-            let valueCopy = value.copy()
-            
-=======
->>>>>>> 70cc174a
             // <exp> != nil
             if exp.asMatchable() == .binary(lhs: value, op: SwiftOperator.unequals, rhs: Expression.constant(.nil)) {
                 return true
@@ -284,11 +279,6 @@
     @inlinable
     static func nilCompare(against value: Expression) -> ValueMatcher<Expression> {
         ValueMatcher<Expression>().match { exp in
-<<<<<<< HEAD
-            let valueCopy = value.copy()
-            
-=======
->>>>>>> 70cc174a
             // <exp> == nil
             if exp.asMatchable() == .binary(lhs: value, op: SwiftOperator.equals, rhs: .constant(.nil)) {
                 return true
