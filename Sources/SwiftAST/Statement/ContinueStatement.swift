public class ContinueStatement: Statement {
    public override var isUnconditionalJump: Bool {
        true
    }
    
    public let targetLabel: String?
    
    public override convenience init() {
        self.init(targetLabel: nil)
    }
    
    public init(targetLabel: String?) {
        self.targetLabel = targetLabel
        
        super.init()
    }
    
    required public init(from decoder: Decoder) throws {
        let container = try decoder.container(keyedBy: CodingKeys.self)
        
        targetLabel = try container.decodeIfPresent(String.self, forKey: .targetLabel)
        
        try super.init(from: container.superDecoder())
    }
    
    @inlinable
    public override func copy() -> ContinueStatement {
        ContinueStatement(targetLabel: targetLabel).copyMetadata(from: self)
    }
    
    @inlinable
    public override func accept<V: StatementVisitor>(_ visitor: V) -> V.StmtResult {
        visitor.visitContinue(self)
    }
    
    public override func isEqual(to other: Statement) -> Bool {
<<<<<<< HEAD
        other is ContinueStatement
=======
        switch other {
        case let rhs as ContinueStatement:
            return targetLabel == rhs.targetLabel
        default:
            return false
        }
>>>>>>> 70cc174a
    }
    
    public override func encode(to encoder: Encoder) throws {
        var container = encoder.container(keyedBy: CodingKeys.self)
        
        try container.encodeIfPresent(targetLabel, forKey: .targetLabel)
        
        try super.encode(to: container.superEncoder())
    }
    
    private enum CodingKeys: String, CodingKey {
        case targetLabel
    }
}
public extension Statement {
    @inlinable
    var asContinue: ContinueStatement? {
        cast()
    }
}<|MERGE_RESOLUTION|>--- conflicted
+++ resolved
@@ -34,16 +34,12 @@
     }
     
     public override func isEqual(to other: Statement) -> Bool {
-<<<<<<< HEAD
-        other is ContinueStatement
-=======
         switch other {
         case let rhs as ContinueStatement:
             return targetLabel == rhs.targetLabel
         default:
             return false
         }
->>>>>>> 70cc174a
     }
     
     public override func encode(to encoder: Encoder) throws {
