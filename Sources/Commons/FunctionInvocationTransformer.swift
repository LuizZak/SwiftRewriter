import SwiftAST

/// A function invocation transformer allows changing the shape of a postfix
/// function call into equivalent calls with function name and parameters moved
/// around, re-labeled, and/or transformed.
///
/// e.g:
///
/// ```
/// FunctionInvocationTransformer(
///     objcFunctionName: "CGPointMake",
///     toSwiftFunction: "CGPoint",
///     firstArgumentBecomesInstance: false,
///     arguments: [
///         .labeled("x"),
///         .labeled("y")
///     ])
/// ```
///
/// Would allow matching and converting:
/// ```
/// CGPointMake(<x>, <y>)
/// // becomes
/// CGPoint(x: <x>, y: <y>)
/// ```
///
/// The method also allows taking in two arguments and merging them, as well as
/// moving arguments around:
/// ```
/// FunctionInvocationTransformer(
///     objcFunctionName: "CGPathMoveToPoint",
///     toSwiftFunction: "move",
///     firstArgumentBecomesInstance: true,
///     arguments: [
///         .labeled("to",
///                  .mergingArguments(arg0: 1, arg1: 2, { x, y in
///                                       Expression.identifier("CGPoint")
///                                       .call([.labeled("x", x), .labeled("y", y)])
///                                    }))
///     ])
/// ```
///
/// Would allow detecting and converting:
///
/// ```
/// CGPathMoveToPoint(<path>, <transform>, <x>, <y>)
/// // becomes
/// <path>.move(to: CGPoint(x: <x>, y: <y>))
/// ```
///
/// Note that the `<transform>` parameter from the original call was discarded:
/// it is not neccessary to map all arguments of the original call into the target
/// call, as long as the number of arguments needed to match exactly can be inferred
/// from the supplied argument transformers.
public final class FunctionInvocationTransformer: PostfixInvocationTransformer {
    public let objcFunctionName: String
    public let destinationMember: Target
    
    /// The number of arguments this function invocation transformer needs, exactly,
    /// in order to be fulfilled.
    public let requiredArgumentCount: Int
    
    public init(fromObjcFunctionName: String, destinationMember: Target) {
        self.objcFunctionName = fromObjcFunctionName
        self.destinationMember = destinationMember
        
        switch destinationMember {
        case let .method(_, firstArgumentBecomesInstance, arguments):
            requiredArgumentCount =
                arguments.requiredArgumentCount()
                    + (firstArgumentBecomesInstance ? 1 : 0)
            
        case .propertyGetter:
            requiredArgumentCount = 1
            
        case .propertySetter(_):
            requiredArgumentCount = 2
        }
    }
    
    /// Initializes a new function transformer instance.
    ///
    /// - Parameters:
    ///   - objcFunctionName: Name of free function to match with this converter.
    ///   - swiftName: Name of resulting swift function to transform matching
    /// free-function calls into.
    ///   - firstArgumentBecomesInstance: Whether to convert the first argument
    /// of the call into a target instance, such that the free function call becomes
    /// a method call.
    ///   - arguments: Strategy to apply to each argument in the call.
    public convenience init(objcFunctionName: String,
                            toSwiftFunction swiftName: String,
                            firstArgumentBecomesInstance: Bool,
                            arguments: [ArgumentRewritingStrategy]) {
        
        let target =
            Target.method(swiftName,
                          firstArgumentBecomesInstance: firstArgumentBecomesInstance,
                          arguments)
        
        self.init(fromObjcFunctionName: objcFunctionName, destinationMember: target)
    }
    
    /// Initializes a new function transformer instance that can modify Foundation
    /// style getter global functions into property getters.
    ///
    /// - Parameters:
    ///   - objcFunctionName: The function name to look for to transform.
    ///   - swiftProperty: The target swift property name to transform the getter
    /// into.
    public convenience init(objcFunctionName: String,
                            toSwiftPropertyGetter swiftProperty: String) {
        
        self.init(fromObjcFunctionName: objcFunctionName,
                  destinationMember: .propertyGetter(swiftProperty))
    }
    
    /// Initializes a new function transformer instance that can modify Foundation
    /// style setter global functions into property assignments.
    ///
    /// - Parameters:
    ///   - objcFunctionName: The function name to look for to transform.
    ///   - swiftProperty: The target swift property name to transform the setter
    /// into.
    ///   - argumentTransformer: An argument strategy that can be used to transform
    /// the remaining arguments from the function into the final value on the right
    /// side of the assignment expression.
    public convenience init(objcFunctionName: String,
<<<<<<< HEAD
                            toSwiftPropertySetter swiftProperty: String,
                            argumentTransformer: ArgumentRewritingStrategy = .asIs) {
=======
                            toSwiftPropertySetter swiftProperty: String) {
>>>>>>> 70cc174a
        
        let target = Target.propertySetter(swiftProperty)
        
        self.init(fromObjcFunctionName: objcFunctionName, destinationMember: target)
    }
    
    public func canApply(to postfix: PostfixExpression) -> Bool {
        guard postfix.exp.asIdentifier?.identifier == objcFunctionName else {
            return false
        }
        guard let functionCall = postfix.functionCall else {
            return false
        }
        
        if functionCall.arguments.count != requiredArgumentCount {
            return false
        }
        
        // If a function transformation matches the same exact labels, quit early
        // as the transformation is already done.
        switch destinationMember {
        case .method(let name, _, let args) where objcFunctionName == name:
            let args = args.argumentLabels()
            
            if args == functionCall.arguments.argumentLabels() {
                return false
            }
            
        default:
            break
        }
        
        return true
    }
    
    public func attemptApply(on postfix: PostfixExpression) -> Expression? {
        if !canApply(to: postfix) {
            return nil
        }
        
        guard postfix.exp.asIdentifier?.identifier == objcFunctionName else {
            return nil
        }
        guard let functionCall = postfix.functionCall else {
            return nil
        }
        guard !functionCall.arguments.isEmpty else {
            return nil
        }
        
        switch destinationMember {
        case .propertyGetter(let name):
            if functionCall.arguments.count != 1 {
                return nil
            }
            
            return functionCall.arguments[0].expression.copy().dot(name).typed(postfix.resolvedType)
            
        case let .propertySetter(name):
            if functionCall.arguments.count != 2 {
                return nil
            }
            
            let arguments = Array(functionCall.arguments.dropFirst())
            
            let rhs = arguments[0]
            
            let exp = functionCall.arguments[0].expression.copy().dot(name)
            exp.resolvedType = postfix.resolvedType
            
            return exp.assignment(op: .assign, rhs: rhs.expression.copy())
            
        case let .method(name, firstArgIsInstance, args):
            guard let result = attemptApply(on: functionCall,
                                            name: name,
                                            firstArgIsInstance: firstArgIsInstance,
                                            args: args) else {
                return nil
            }
            
            // Construct a new postfix operation with the function's first
            // argument
            if firstArgIsInstance {
                let exp =
                    functionCall.arguments[0]
                        .expression.copy().dot(name).call(result.arguments)
                exp.resolvedType = postfix.resolvedType
                
                return exp
            }
            
            let exp = Expression.identifier(destinationMember.memberName).call(result.arguments)
            exp.resolvedType = postfix.resolvedType
            
            return exp
        }
    }
    
    public func attemptApply(on functionCall: FunctionCallPostfix,
                             name: String,
                             firstArgIsInstance: Bool,
                             args: [ArgumentRewritingStrategy]) -> FunctionCallPostfix? {
        
        if functionCall.arguments.count != requiredArgumentCount {
            return nil
        }
        
        let arguments = firstArgIsInstance
            ? Array(functionCall.copy().arguments.dropFirst())
            : functionCall.copy().arguments
        
        var result: [FunctionArgument] = []
        
        var i = 0
        while i < args.count {
            let arg = args[i]
            if let res = arg.transform(argumentIndex: i, arguments: arguments) {
                result.append(res)
                
                if case .mergingArguments = arg {
                    i += 1
                }
            }
            
            i += 1
        }
        
        return FunctionCallPostfix(arguments: result)
    }
    
    public enum Target {
        case propertyGetter(String)
<<<<<<< HEAD
        
        // TODO: argumentTransformer doesn't seem to be assigned anything other
        // than .asIs in all usage sites (aside from unit tests). Consider removing
        // it to simplify implementation later
        case propertySetter(String, argumentTransformer: ArgumentRewritingStrategy = .asIs)
=======

        case propertySetter(String)
>>>>>>> 70cc174a
        
        ///   - firstArgumentBecomesInstance: Whether to convert the first argument
        /// of the call into a target instance, such that the free function call
        /// becomes a method call.
        ///   - arguments: Strategy to apply to each argument in the call.
        case method(String, firstArgumentBecomesInstance: Bool, [ArgumentRewritingStrategy])
        
        public var memberName: String {
            switch self {
            case .propertyGetter(let name),
                 .propertySetter(let name),
                 .method(let name, _, _):
                return name
            }
        }
    }
}

extension Sequence where Element == FunctionArgument {
    public func hasLabeledArguments() -> Bool {
        any { $0.isLabeled }
    }
    
    public func argumentLabels() -> [String?] {
        map { $0.label }
    }
}<|MERGE_RESOLUTION|>--- conflicted
+++ resolved
@@ -126,12 +126,7 @@
     /// the remaining arguments from the function into the final value on the right
     /// side of the assignment expression.
     public convenience init(objcFunctionName: String,
-<<<<<<< HEAD
-                            toSwiftPropertySetter swiftProperty: String,
-                            argumentTransformer: ArgumentRewritingStrategy = .asIs) {
-=======
                             toSwiftPropertySetter swiftProperty: String) {
->>>>>>> 70cc174a
         
         let target = Target.propertySetter(swiftProperty)
         
@@ -264,16 +259,8 @@
     
     public enum Target {
         case propertyGetter(String)
-<<<<<<< HEAD
-        
-        // TODO: argumentTransformer doesn't seem to be assigned anything other
-        // than .asIs in all usage sites (aside from unit tests). Consider removing
-        // it to simplify implementation later
-        case propertySetter(String, argumentTransformer: ArgumentRewritingStrategy = .asIs)
-=======
 
         case propertySetter(String)
->>>>>>> 70cc174a
         
         ///   - firstArgumentBecomesInstance: Whether to convert the first argument
         /// of the call into a target instance, such that the free function call
