--- conflicted
+++ resolved
@@ -10,14 +10,10 @@
 
 public extension DiffTestCaseFailureReporter {
     
-<<<<<<< HEAD
-    public func diffTest(expected input: String,
-                         highlightLineInEditor: Bool = true,
-=======
     func diffTest(expected input: String,
->>>>>>> 29789663
-                         file: String = #file,
-                         line: Int = #line) -> DiffingTest {
+                  highlightLineInEditor: Bool = true,
+                  file: String = #file,
+                  line: Int = #line) -> DiffingTest {
         
         let location = DiffLocation(file: file, line: line)
         let diffable = DiffableString(string: input, location: location)
