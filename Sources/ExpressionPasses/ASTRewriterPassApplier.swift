import Foundation
import SwiftAST
import Intentions
import Utils
import TypeSystem

/// Handy class used to apply a series of `ASTRewriterPass` instances to
/// all function bodies found in one go.
public final class ASTRewriterPassApplier {
    private var dirtyFunctions = DirtyFunctionBodyMap()
    
    /// A closure that is invoked after all AST rewriter passes finish being
    /// applied to methods in a file.
    ///
    /// May be called concurrently, so locking/unlocking should be performed
    /// within this closure to access shared resources.
    public var afterFile: ((String, _ passName: String) -> Void)?
    
    var intentionGlobals: IntentionCollectionGlobals!
    
    public var passes: [ASTRewriterPass.Type]
    public var typeSystem: TypeSystem
    public var numThreads: Int
    public var globals: DefinitionsSource
    
    /// A progress delegate which will be notified of ongoing progress made while
    /// AST passes are applied
    public var progressDelegate: ASTRewriterPassApplierProgressDelegate?
    
    /// Progress information for the passes being applied
    private(set) public var progress: (current: Int, total: Int) = (0, 0)
    
    public init(passes: [ASTRewriterPass.Type],
                typeSystem: TypeSystem,
                globals: DefinitionsSource,
                numThreds: Int = 8) {
        
        self.passes = passes
        self.typeSystem = typeSystem
        self.numThreads = numThreds
        self.globals = globals
    }
    
    public func apply(on intentions: IntentionCollection) {
        intentionGlobals = IntentionCollectionGlobals(intentions: intentions)
        
        internalApply(on: intentions)
    }
    
    private func internalApply(on intentions: IntentionCollection) {
        let queue = OperationQueue()
        queue.maxConcurrentOperationCount = numThreads
        
<<<<<<< HEAD
        for file in intentions.fileIntentions() where shouldApply(on: file) {
            for passType in self.passes {
=======
        let files = intentions.fileIntentions()
        
        // Calculate total expected work
        progress.total = files.count * passes.count
        
        for (fileIndex, file) in files.enumerated() {
            for (passIndex, passType) in passes.enumerated() {
                progress.current = fileIndex * passes.count + passIndex + 1
                progressDelegate?.astWriterPassApplier(self,
                                                       applyingPassType: passType,
                                                       toFile: file)
                
>>>>>>> a8c36a25
                self.internalApply(on: file,
                                   intentions: intentions,
                                   passType: passType,
                                   operationQueue: queue)
            }
        }
        
        queue.waitUntilAllOperationsAreFinished()
    }
    
    private func shouldApply(on file: FileGenerationIntention) -> Bool {
        return file.isPrimary
    }
    
    private func internalApply(on file: FileGenerationIntention,
                               intentions: IntentionCollection,
                               passType: ASTRewriterPass.Type,
                               operationQueue: OperationQueue) {
        
        let delegate =
            TypeResolvingQueueDelegate(
                intentions: intentions,
                globals: globals,
                typeSystem: typeSystem,
                intentionGlobals: intentionGlobals)
        
        let bodyQueue =
            FunctionBodyQueue
                .fromFile(intentions, file: file, delegate: delegate)
        
        for item in bodyQueue.items {
            operationQueue.addOperation {
                #if canImport(ObjectiveC)
                autoreleasepool {
                    self.applyPassOnBody(item, passType: passType)
                }
                #else
                self.applyPassOnBody(item, passType: passType)
                #endif
            }
        }
        
        operationQueue.waitUntilAllOperationsAreFinished()
        
        self.afterFile?(file.targetPath, "\(passType)")
    }
    
    private func applyPassOnBody(_ item: FunctionBodyQueue<TypeResolvingQueueDelegate>.FunctionBodyQueueItem,
                                 passType: ASTRewriterPass.Type) {
        
        let functionBody = item.body
        
        // Resolve types before feeding into passes
        if dirtyFunctions.isDirty(functionBody) {
            _=item.context.typeResolver.resolveTypes(in: functionBody.body)
        }
        
        let notifyChangedTree: () -> Void = {
            self.dirtyFunctions.markDirty(functionBody)
        }
        
        let expContext =
            ASTRewriterPassContext(typeSystem: typeSystem,
                                   typeResolver: item.context.typeResolver,
                                   notifyChangedTree: notifyChangedTree,
                                   source: item.intention,
                                   functionBodyIntention: item.body)
        
        let pass = passType.init(context: expContext)
        let result = pass.apply(on: item.body.body, context: expContext)
        
        if let compound = result.asCompound {
            item.body.body = compound
        } else {
            item.body.body = [result]
        }
    }
    
    private class DirtyFunctionBodyMap {
        @ConcurrentValue var dirty: Set<FunctionBodyIntention> = []
        
        func markDirty(_ body: FunctionBodyIntention) {
            _dirty.wrappedValue.insert(body)
        }
        
        func isDirty(_ body: FunctionBodyIntention) -> Bool {
            dirty.contains(body)
        }
    }
}

extension FunctionBodyIntention: Hashable {
    public static func == (lhs: FunctionBodyIntention, rhs: FunctionBodyIntention) -> Bool {
        lhs === rhs
    }
    
    public func hash(into hasher: inout Hasher) {
        hasher.combine(ObjectIdentifier(self))
    }
}

public protocol ASTRewriterPassApplierProgressDelegate: class {
    func astWriterPassApplier(_ passApplier: ASTRewriterPassApplier,
                              applyingPassType passType: ASTRewriterPass.Type,
                              toFile file: FileGenerationIntention)
}<|MERGE_RESOLUTION|>--- conflicted
+++ resolved
@@ -51,11 +51,7 @@
         let queue = OperationQueue()
         queue.maxConcurrentOperationCount = numThreads
         
-<<<<<<< HEAD
-        for file in intentions.fileIntentions() where shouldApply(on: file) {
-            for passType in self.passes {
-=======
-        let files = intentions.fileIntentions()
+        let files = intentions.fileIntentions().filter(shouldApply(on:))
         
         // Calculate total expected work
         progress.total = files.count * passes.count
@@ -67,7 +63,6 @@
                                                        applyingPassType: passType,
                                                        toFile: file)
                 
->>>>>>> a8c36a25
                 self.internalApply(on: file,
                                    intentions: intentions,
                                    passType: passType,
