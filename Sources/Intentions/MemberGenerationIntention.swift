import GrammarModels
import SwiftAST
import KnownType

/// An intention to generate a property or method on a type
public class MemberGenerationIntention: FromSourceIntention {
    /// Type this member generation intention belongs to
    public internal(set) weak var type: TypeGenerationIntention?
    
    /// Gets or sets the name of the type this member originates from
    public var ownerTypeName: String
    
    /// Returns whether this member is static (i.e. class member).
    /// Defaults to `false`, unless overriden by a subclass.
    public var isStatic: Bool { false }
    
    public var semantics: Set<Semantic> = []
    public var knownAttributes: [KnownAttribute] = []
    public var annotations: [String] = []
    
    public var memberType: SwiftType {
        fatalError("Must be overriden by subtypes")
    }
    
    public init(ownerTypeName: String,
                accessLevel: AccessLevel = .internal,
                source: ASTNode? = nil) {
        self.ownerTypeName = ownerTypeName
        super.init(accessLevel: accessLevel, source: source)
    }
    
    public required init(from decoder: Decoder) throws {
        let container = try decoder.container(keyedBy: CodingKeys.self)
        
        ownerTypeName = try container.decode(String.self, forKey: .ownerTypeName)
        semantics = try container.decode(Set<Semantic>.self, forKey: .semantics)
        knownAttributes = try container.decode([KnownAttribute].self, forKey: .knownAttributes)
        annotations = try container.decode([String].self, forKey: .annotations)
        
        try super.init(from: container.superDecoder())
    }
    
    public override func encode(to encoder: Encoder) throws {
        var container = encoder.container(keyedBy: CodingKeys.self)
        
        try container.encode(ownerTypeName, forKey: .ownerTypeName)
        try container.encode(semantics, forKey: .semantics)
        try container.encode(knownAttributes, forKey: .knownAttributes)
        try container.encode(annotations, forKey: .annotations)
        
        try super.encode(to: container.superEncoder())
    }
    
    private enum CodingKeys: String, CodingKey {
        case ownerTypeName
        case semantics
        case knownAttributes
        case annotations
    }
}

extension MemberGenerationIntention: KnownMember {
<<<<<<< HEAD
    public var ownerType: KnownTypeReference {
        return .typeName(ownerTypeName)
=======
    public var ownerType: KnownTypeReference? {
        type?.asKnownTypeReference
>>>>>>> 187c0313
    }
}<|MERGE_RESOLUTION|>--- conflicted
+++ resolved
@@ -60,12 +60,7 @@
 }
 
 extension MemberGenerationIntention: KnownMember {
-<<<<<<< HEAD
     public var ownerType: KnownTypeReference {
-        return .typeName(ownerTypeName)
-=======
-    public var ownerType: KnownTypeReference? {
-        type?.asKnownTypeReference
->>>>>>> 187c0313
+        .typeName(ownerTypeName)
     }
 }