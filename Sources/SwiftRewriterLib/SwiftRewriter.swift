--- conflicted
+++ resolved
@@ -111,12 +111,8 @@
             try loadInputSources()
             let autotypeDecls = parseStatements()
             evaluateTypes()
-<<<<<<< HEAD
             resolveAutotypeDeclarations(autotypeDecls)
-            performIntentionPasses()
-=======
             performIntentionAndSyntaxPasses()
->>>>>>> 58270798
             outputDefinitions()
         }
     }
@@ -376,8 +372,20 @@
 
         for declaration in declarations {
             let stmt = declaration.statement
-            if let type = stmt.decl[declaration.index].initialization?.resolvedType {
-                stmt.decl[declaration.index].type = type
+            let decl = stmt.decl[declaration.index]
+            
+            // If this declaration's initializer depends on another auto type,
+            // resolve expression types so the actual type can be propagated
+            if decl.initialization?.resolvedType == SwiftType.typeName("__auto_type") {
+                typeResolverInvoker.resolveAllExpressionTypes(in: intentionCollection, force: true)
+            }
+            
+            if let type = decl.initialization?.resolvedType {
+                if decl.ownership == .weak && typeSystem.isClassInstanceType(type) {
+                    stmt.decl[declaration.index].type = .optional(type)
+                } else {
+                    stmt.decl[declaration.index].type = type
+                }
             }
         }
     }
