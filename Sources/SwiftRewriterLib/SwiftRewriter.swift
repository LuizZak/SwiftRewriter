--- conflicted
+++ resolved
@@ -66,16 +66,9 @@
     /// Provider for global variables
     public var globalsProvidersSource: GlobalsProvidersSource
     
-<<<<<<< HEAD
     /// Provider for swift-syntax rewriters
     public var syntaxRewriterPassSource: SwiftSyntaxRewriterPassProvider
     
-    /// If true, `#include "file.h"` directives are resolved and the new unique
-    /// files found during importing are included into the transpilation step.
-    public var followIncludes: Bool = false
-    
-=======
->>>>>>> 4a5accdd
     /// Describes settings for the current `SwiftRewriter` invocation
     public var settings: Settings
     
