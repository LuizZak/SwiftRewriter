--- conflicted
+++ resolved
@@ -420,12 +420,8 @@
             let prop =
                 ProtocolPropertyGenerationIntention(name: node.identifier?.name ?? "",
                                                     storage: storage,
-<<<<<<< HEAD
-                                                    attributes: attributes,
+                                                    objcAttributes: attributes,
                                                     ownerTypeName: ctx.typeName,
-=======
-                                                    objcAttributes: attributes,
->>>>>>> 187c0313
                                                     source: node)
             prop.isOptional = node.isOptionalProperty
             prop.inNonnullContext = delegate?.isNodeInNonnullContext(node) ?? false
@@ -439,12 +435,8 @@
             let prop =
                 PropertyGenerationIntention(name: node.identifier?.name ?? "",
                                             storage: storage,
-<<<<<<< HEAD
-                                            attributes: attributes,
+                                            objcAttributes: attributes,
                                             ownerTypeName: ctx.typeName,
-=======
-                                            objcAttributes: attributes,
->>>>>>> 187c0313
                                             source: node)
             prop.inNonnullContext = delegate?.isNodeInNonnullContext(node) ?? false
             prop.knownAttributes = knownAttributes
