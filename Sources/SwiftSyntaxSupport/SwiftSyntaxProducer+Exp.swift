--- conflicted
+++ resolved
@@ -159,23 +159,17 @@
                             .withExtraLeading(from: self)
                         )
                         
-<<<<<<< HEAD
-                        iterateWithComma(exp.parameters) { (arg, hasComma) in
-                            builder.addParameter(FunctionParameterSyntax { builder in
-                                builder.useFirstName(makeIdentifier(arg.name))
-=======
                         builder.useRightParen(SyntaxFactory.makeRightParenToken())
                     }
                     
                     iterateWithComma(exp.parameters) { (arg, hasComma) in
-                        builder.addFunctionParameter(FunctionParameterSyntax { builder in
+                        builder.addParameter(FunctionParameterSyntax { builder in
                             builder.useFirstName(
                                 makeIdentifier(arg.name)
                                     .withExtraLeading(from: self)
                             )
                             
                             if requiresTypeSignatuer {
->>>>>>> 7ec8f358
                                 builder.useColon(SyntaxFactory
                                     .makeColonToken()
                                     .withTrailingSpace()
