--- conflicted
+++ resolved
@@ -210,15 +210,12 @@
 public extension KnownMethod {
     var memberType: SwiftType {
         signature.swiftClosureType
-<<<<<<< HEAD
-=======
     }
 }
 
 public extension KnownSubscript {
     var memberType: SwiftType {
         type
->>>>>>> 70cc174a
     }
 }
 
