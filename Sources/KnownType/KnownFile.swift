--- conflicted
+++ resolved
@@ -6,19 +6,6 @@
     var fileName: String { get }
     
     /// Gets a list of known types defined within this file.
-<<<<<<< HEAD
-    var knownTypes: [KnownType] { get }
-    
-    /// Gets a list of all globals defined within the file.
-    var knownGlobals: [KnownGlobal] { get }
-    
-    /// Gets a list of all import compiler directives used within the file.
-    var knownImportDirectives: [String] { get }
-}
-
-/// A protocol for denoting global-level declartions, such as functions and variables.
-public protocol KnownGlobal: KnownDeclaration, SemanticalObject {
-=======
     var types: [KnownType] { get }
     
     /// Gets a list of all globals defined within the file.
@@ -32,8 +19,7 @@
 }
 
 /// A protocol for denoting global-level declarations, such as functions and variables.
-public protocol KnownGlobal: SemanticalObject {
->>>>>>> 1eedc10c
+public protocol KnownGlobal: KnownDeclaration, SemanticalObject {
     
 }
 
