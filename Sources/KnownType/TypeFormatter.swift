--- conflicted
+++ resolved
@@ -192,13 +192,8 @@
     
     /// Generates a string representation of a given method's signature
     static func asString(method: KnownMethod,
-<<<<<<< HEAD
-                                ofType type: KnownType,
-                                withTypeName typeName: Bool = true) -> String {
-=======
                          ofType type: KnownType,
                          withTypeName typeName: Bool = true) -> String {
->>>>>>> 70cc174a
         
         var result = ""
         
@@ -219,17 +214,10 @@
     /// Generates a string representation of a given property's signature, with
     /// type name, property name and property type.
     static func asString(property: KnownProperty,
-<<<<<<< HEAD
-                                ofType type: KnownType,
-                                withTypeName typeName: Bool = true,
-                                includeVarKeyword: Bool = false,
-                                includeAccessors: Bool = false) -> String {
-=======
                          ofType type: KnownType,
                          withTypeName typeName: Bool = true,
                          includeVarKeyword: Bool = false,
                          includeAccessors: Bool = false) -> String {
->>>>>>> 70cc174a
         
         var result = ""
         
@@ -264,15 +252,9 @@
     /// Generates a string representation of a given field's signature, with
     /// type name, field name and field type.
     static func asString(field: KnownProperty,
-<<<<<<< HEAD
-                                ofType type: KnownType,
-                                withTypeName typeName: Bool = true,
-                                includeVarKeyword: Bool = false) -> String {
-=======
                          ofType type: KnownType,
                          withTypeName typeName: Bool = true,
                          includeVarKeyword: Bool = false) -> String {
->>>>>>> 70cc174a
         
         var result = ""
         
@@ -292,8 +274,6 @@
         return result
     }
     
-<<<<<<< HEAD
-=======
     static func asString(subscript decl: KnownSubscript,
                          ofType type: KnownType,
                          withTypeName typeName: Bool = true,
@@ -323,7 +303,6 @@
         return result
     }
     
->>>>>>> 70cc174a
     /// Generates a string representation of a given initializer.
     static func asString(initializer: KnownConstructor) -> String {
         var result: String = ""
