--- conflicted
+++ resolved
@@ -11,12 +11,6 @@
   pool:
     vmImage: 'macOS-12'
   steps:
-<<<<<<< HEAD
-=======
-# TODO: Fix code coverage reporting for non-.xcodeproj release, otherwise use 'swift test'.
-#  - bash: 'swift test --enable-code-coverage'
-  - bash: 'sudo xcode-select -s /Applications/Xcode_14.0.app/Contents/Developer'
->>>>>>> a8dd2a25
   - bash: 'swift package resolve'
   - bash: 'swift test --enable-code-coverage'
   - bash: 'xcrun llvm-profdata merge -sparse ./.build/debug/codecov/*.profraw -o coverage.profdata'
@@ -25,11 +19,7 @@
 
 - job: Linux
   container:
-<<<<<<< HEAD
-    image: swift:5.5.2-focal
-=======
     image: swift:5.7-focal
->>>>>>> a8dd2a25
   pool:
     vmImage: ubuntu-20.04
   steps:
