--- conflicted
+++ resolved
@@ -1,264 +1,4 @@
 <?xml version="1.0" encoding="UTF-8"?>
-<<<<<<< HEAD
-<<<<<<< HEAD
-<Scheme
-   LastUpgradeVersion = "9999"
-   version = "1.3">
-   <BuildAction
-      parallelizeBuildables = "YES"
-      buildImplicitDependencies = "YES">
-      <BuildActionEntries>
-         <BuildActionEntry
-            buildForTesting = "YES"
-            buildForRunning = "YES"
-            buildForProfiling = "YES"
-            buildForArchiving = "YES"
-            buildForAnalyzing = "YES">
-            <BuildableReference
-               BuildableIdentifier = "primary"
-               BlueprintIdentifier = "SwiftRewriter::SwiftRewriter"
-               BuildableName = "SwiftRewriter"
-               BlueprintName = "SwiftRewriter"
-               ReferencedContainer = "container:SwiftRewriter.xcodeproj">
-            </BuildableReference>
-         </BuildActionEntry>
-      </BuildActionEntries>
-   </BuildAction>
-   <TestAction
-      buildConfiguration = "Debug"
-      selectedDebuggerIdentifier = "Xcode.DebuggerFoundation.Debugger.LLDB"
-      selectedLauncherIdentifier = "Xcode.DebuggerFoundation.Launcher.LLDB"
-      shouldUseLaunchSchemeArgsEnv = "YES"
-      codeCoverageEnabled = "YES">
-      <Testables>
-         <TestableReference
-            skipped = "NO">
-            <BuildableReference
-               BuildableIdentifier = "primary"
-               BlueprintIdentifier = "SwiftRewriter::AnalysisTests"
-               BuildableName = "AnalysisTests.xctest"
-               BlueprintName = "AnalysisTests"
-               ReferencedContainer = "container:SwiftRewriter.xcodeproj">
-            </BuildableReference>
-         </TestableReference>
-         <TestableReference
-            skipped = "NO">
-            <BuildableReference
-               BuildableIdentifier = "primary"
-               BlueprintIdentifier = "SwiftRewriter::CommonsTests"
-               BuildableName = "CommonsTests.xctest"
-               BlueprintName = "CommonsTests"
-               ReferencedContainer = "container:SwiftRewriter.xcodeproj">
-            </BuildableReference>
-         </TestableReference>
-         <TestableReference
-            skipped = "NO">
-            <BuildableReference
-               BuildableIdentifier = "primary"
-               BlueprintIdentifier = "SwiftRewriter::ExpressionPassesTests"
-               BuildableName = "ExpressionPassesTests.xctest"
-               BlueprintName = "ExpressionPassesTests"
-               ReferencedContainer = "container:SwiftRewriter.xcodeproj">
-            </BuildableReference>
-         </TestableReference>
-         <TestableReference
-            skipped = "NO">
-            <BuildableReference
-               BuildableIdentifier = "primary"
-               BlueprintIdentifier = "SwiftRewriter::GlobalsProvidersTests"
-               BuildableName = "GlobalsProvidersTests.xctest"
-               BlueprintName = "GlobalsProvidersTests"
-               ReferencedContainer = "container:SwiftRewriter.xcodeproj">
-            </BuildableReference>
-         </TestableReference>
-         <TestableReference
-            skipped = "NO">
-            <BuildableReference
-               BuildableIdentifier = "primary"
-               BlueprintIdentifier = "SwiftRewriter::GrammarModelBaseTests"
-               BuildableName = "GrammarModelBaseTests.xctest"
-               BlueprintName = "GrammarModelBaseTests"
-               ReferencedContainer = "container:SwiftRewriter.xcodeproj">
-            </BuildableReference>
-         </TestableReference>
-         <TestableReference
-            skipped = "NO">
-            <BuildableReference
-               BuildableIdentifier = "primary"
-               BlueprintIdentifier = "SwiftRewriter::IntentionPassesTests"
-               BuildableName = "IntentionPassesTests.xctest"
-               BlueprintName = "IntentionPassesTests"
-               ReferencedContainer = "container:SwiftRewriter.xcodeproj">
-            </BuildableReference>
-         </TestableReference>
-         <TestableReference
-            skipped = "NO">
-            <BuildableReference
-               BuildableIdentifier = "primary"
-               BlueprintIdentifier = "SwiftRewriter::IntentionsTests"
-               BuildableName = "IntentionsTests.xctest"
-               BlueprintName = "IntentionsTests"
-               ReferencedContainer = "container:SwiftRewriter.xcodeproj">
-            </BuildableReference>
-         </TestableReference>
-         <TestableReference
-            skipped = "NO">
-            <BuildableReference
-               BuildableIdentifier = "primary"
-               BlueprintIdentifier = "SwiftRewriter::KnownTypeTests"
-               BuildableName = "KnownTypeTests.xctest"
-               BlueprintName = "KnownTypeTests"
-               ReferencedContainer = "container:SwiftRewriter.xcodeproj">
-            </BuildableReference>
-         </TestableReference>
-         <TestableReference
-            skipped = "NO">
-            <BuildableReference
-               BuildableIdentifier = "primary"
-               BlueprintIdentifier = "SwiftRewriter::ObjcGrammarModelsTests"
-               BuildableName = "ObjcGrammarModelsTests.xctest"
-               BlueprintName = "ObjcGrammarModelsTests"
-               ReferencedContainer = "container:SwiftRewriter.xcodeproj">
-            </BuildableReference>
-         </TestableReference>
-         <TestableReference
-            skipped = "NO">
-            <BuildableReference
-               BuildableIdentifier = "primary"
-               BlueprintIdentifier = "SwiftRewriter::ObjcParserTests"
-               BuildableName = "ObjcParserTests.xctest"
-               BlueprintName = "ObjcParserTests"
-               ReferencedContainer = "container:SwiftRewriter.xcodeproj">
-            </BuildableReference>
-         </TestableReference>
-         <TestableReference
-            skipped = "NO">
-            <BuildableReference
-               BuildableIdentifier = "primary"
-               BlueprintIdentifier = "SwiftRewriter::ObjectiveCFrontendTests"
-               BuildableName = "ObjectiveCFrontendTests.xctest"
-               BlueprintName = "ObjectiveCFrontendTests"
-               ReferencedContainer = "container:SwiftRewriter.xcodeproj">
-            </BuildableReference>
-         </TestableReference>
-         <TestableReference
-            skipped = "NO">
-            <BuildableReference
-               BuildableIdentifier = "primary"
-               BlueprintIdentifier = "SwiftRewriter::SourcePreprocessorsTests"
-               BuildableName = "SourcePreprocessorsTests.xctest"
-               BlueprintName = "SourcePreprocessorsTests"
-               ReferencedContainer = "container:SwiftRewriter.xcodeproj">
-            </BuildableReference>
-         </TestableReference>
-         <TestableReference
-            skipped = "NO">
-            <BuildableReference
-               BuildableIdentifier = "primary"
-               BlueprintIdentifier = "SwiftRewriter::SwiftASTTests"
-               BuildableName = "SwiftASTTests.xctest"
-               BlueprintName = "SwiftASTTests"
-               ReferencedContainer = "container:SwiftRewriter.xcodeproj">
-            </BuildableReference>
-         </TestableReference>
-         <TestableReference
-            skipped = "NO">
-            <BuildableReference
-               BuildableIdentifier = "primary"
-               BlueprintIdentifier = "SwiftRewriter::SwiftRewriterLibTests"
-               BuildableName = "SwiftRewriterLibTests.xctest"
-               BlueprintName = "SwiftRewriterLibTests"
-               ReferencedContainer = "container:SwiftRewriter.xcodeproj">
-            </BuildableReference>
-         </TestableReference>
-         <TestableReference
-            skipped = "NO">
-            <BuildableReference
-               BuildableIdentifier = "primary"
-               BlueprintIdentifier = "SwiftRewriter::SwiftRewriterTests"
-               BuildableName = "SwiftRewriterTests.xctest"
-               BlueprintName = "SwiftRewriterTests"
-               ReferencedContainer = "container:SwiftRewriter.xcodeproj">
-            </BuildableReference>
-         </TestableReference>
-         <TestableReference
-            skipped = "NO">
-            <BuildableReference
-               BuildableIdentifier = "primary"
-               BlueprintIdentifier = "SwiftRewriter::SwiftSyntaxRewriterPassesTests"
-               BuildableName = "SwiftSyntaxRewriterPassesTests.xctest"
-               BlueprintName = "SwiftSyntaxRewriterPassesTests"
-               ReferencedContainer = "container:SwiftRewriter.xcodeproj">
-            </BuildableReference>
-         </TestableReference>
-         <TestableReference
-            skipped = "NO">
-            <BuildableReference
-               BuildableIdentifier = "primary"
-               BlueprintIdentifier = "SwiftRewriter::SwiftSyntaxSupportTests"
-               BuildableName = "SwiftSyntaxSupportTests.xctest"
-               BlueprintName = "SwiftSyntaxSupportTests"
-               ReferencedContainer = "container:SwiftRewriter.xcodeproj">
-            </BuildableReference>
-         </TestableReference>
-         <TestableReference
-            skipped = "NO">
-            <BuildableReference
-               BuildableIdentifier = "primary"
-               BlueprintIdentifier = "SwiftRewriter::TestCommonsTests"
-               BuildableName = "TestCommonsTests.xctest"
-               BlueprintName = "TestCommonsTests"
-               ReferencedContainer = "container:SwiftRewriter.xcodeproj">
-            </BuildableReference>
-         </TestableReference>
-         <TestableReference
-            skipped = "NO">
-            <BuildableReference
-               BuildableIdentifier = "primary"
-               BlueprintIdentifier = "SwiftRewriter::TypeSystemTests"
-               BuildableName = "TypeSystemTests.xctest"
-               BlueprintName = "TypeSystemTests"
-               ReferencedContainer = "container:SwiftRewriter.xcodeproj">
-            </BuildableReference>
-         </TestableReference>
-         <TestableReference
-            skipped = "NO">
-            <BuildableReference
-               BuildableIdentifier = "primary"
-               BlueprintIdentifier = "SwiftRewriter::UtilsTests"
-               BuildableName = "UtilsTests.xctest"
-               BlueprintName = "UtilsTests"
-               ReferencedContainer = "container:SwiftRewriter.xcodeproj">
-            </BuildableReference>
-         </TestableReference>
-         <TestableReference
-            skipped = "NO">
-            <BuildableReference
-               BuildableIdentifier = "primary"
-               BlueprintIdentifier = "SwiftRewriter::WriterTargetOutputTests"
-               BuildableName = "WriterTargetOutputTests.xctest"
-               BlueprintName = "WriterTargetOutputTests"
-               ReferencedContainer = "container:SwiftRewriter.xcodeproj">
-            </BuildableReference>
-         </TestableReference>
-      </Testables>
-   </TestAction>
-   <LaunchAction
-      buildConfiguration = "Debug"
-      selectedDebuggerIdentifier = "Xcode.DebuggerFoundation.Debugger.LLDB"
-      selectedLauncherIdentifier = "Xcode.DebuggerFoundation.Launcher.LLDB"
-      launchStyle = "0"
-      useCustomWorkingDirectory = "NO"
-      ignoresPersistentStateOnLaunch = "NO"
-      debugDocumentVersioning = "YES"
-      debugServiceExtension = "internal"
-      allowLocationSimulation = "YES">
-      <BuildableProductRunnable
-         runnableDebuggingMode = "0">
-         <BuildableReference
-=======
-=======
->>>>>>> a8dd2a25
 <Scheme LastUpgradeVersion = "9999" version = "1.3">
   <BuildAction parallelizeBuildables = "YES" buildImplicitDependencies = "YES">
     <BuildActionEntries>
@@ -282,10 +22,6 @@
         <TestableReference
           skipped = "NO">
           <BuildableReference
-<<<<<<< HEAD
->>>>>>> frontend-split
-=======
->>>>>>> a8dd2a25
             BuildableIdentifier = "primary"
             BuildableName = "'$(TARGET_NAME)'"
             BlueprintName = "AnalysisTests"
@@ -324,11 +60,7 @@
           <BuildableReference
             BuildableIdentifier = "primary"
             BuildableName = "'$(TARGET_NAME)'"
-<<<<<<< HEAD
             BlueprintName = "GrammarModelBaseTests"
-=======
-            BlueprintName = "GrammarModelsTests"
->>>>>>> a8dd2a25
             ReferencedContainer = "container:SwiftRewriter.xcodeproj">
           </BuildableReference>
         </TestableReference>
@@ -355,6 +87,24 @@
           <BuildableReference
             BuildableIdentifier = "primary"
             BuildableName = "'$(TARGET_NAME)'"
+            BlueprintName = "JavaScriptFrontendTests"
+            ReferencedContainer = "container:SwiftRewriter.xcodeproj">
+          </BuildableReference>
+        </TestableReference>
+        <TestableReference
+          skipped = "NO">
+          <BuildableReference
+            BuildableIdentifier = "primary"
+            BuildableName = "'$(TARGET_NAME)'"
+            BlueprintName = "JsParserTests"
+            ReferencedContainer = "container:SwiftRewriter.xcodeproj">
+          </BuildableReference>
+        </TestableReference>
+        <TestableReference
+          skipped = "NO">
+          <BuildableReference
+            BuildableIdentifier = "primary"
+            BuildableName = "'$(TARGET_NAME)'"
             BlueprintName = "KnownTypeTests"
             ReferencedContainer = "container:SwiftRewriter.xcodeproj">
           </BuildableReference>
@@ -364,7 +114,6 @@
           <BuildableReference
             BuildableIdentifier = "primary"
             BuildableName = "'$(TARGET_NAME)'"
-<<<<<<< HEAD
             BlueprintName = "ObjcGrammarModelsTests"
             ReferencedContainer = "container:SwiftRewriter.xcodeproj">
           </BuildableReference>
@@ -374,8 +123,6 @@
           <BuildableReference
             BuildableIdentifier = "primary"
             BuildableName = "'$(TARGET_NAME)'"
-=======
->>>>>>> a8dd2a25
             BlueprintName = "ObjcParserTests"
             ReferencedContainer = "container:SwiftRewriter.xcodeproj">
           </BuildableReference>
@@ -385,7 +132,6 @@
           <BuildableReference
             BuildableIdentifier = "primary"
             BuildableName = "'$(TARGET_NAME)'"
-<<<<<<< HEAD
             BlueprintName = "ObjectiveCFrontendTests"
             ReferencedContainer = "container:SwiftRewriter.xcodeproj">
           </BuildableReference>
@@ -395,8 +141,6 @@
           <BuildableReference
             BuildableIdentifier = "primary"
             BuildableName = "'$(TARGET_NAME)'"
-=======
->>>>>>> a8dd2a25
             BlueprintName = "SourcePreprocessorsTests"
             ReferencedContainer = "container:SwiftRewriter.xcodeproj">
           </BuildableReference>
