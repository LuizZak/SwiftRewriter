--- conflicted
+++ resolved
@@ -32,7 +32,6 @@
             {
 				"label": "Build (debug)",
 				"type": "swift",
-				"command": "swift",
 				"group": {
 					"kind": "build",
 					"isDefault": true
@@ -52,15 +51,12 @@
             {
 				"label": "Build (release)",
 				"type": "swift",
-				"command": "swift",
 				"group": {
 					"kind": "build",
 					"isDefault": true
 				},
 				"args": [
 					"build",
-<<<<<<< HEAD
-=======
 					"--build-tests",
 				],
 				"detail": "swift build --build-tests",
@@ -75,16 +71,11 @@
 				},
 				"args": [
 					"build",
->>>>>>> a8dd2a25
 					"-c=release",
 					"-Xswiftc",
 					"-DJS_PARSER_TESTS_FULL_FIXTURES",
 				],
-<<<<<<< HEAD
-				"detail": "swift build --build-tests --enable-test-discovery -Xswiftc -Xfrontend -Xswiftc -serialize-debugging-options",
-=======
 				"detail": "swift build -c=release -Xswiftc -DJS_PARSER_TESTS_FULL_FIXTURES",
->>>>>>> a8dd2a25
 			},
             {
 				"label": "Test",
@@ -98,10 +89,7 @@
 					"test",
 					"--enable-code-coverage",
 				],
-<<<<<<< HEAD
-=======
 				"detail": "swift test",
->>>>>>> a8dd2a25
 			},
             {
 				"label": "Test (release)",
@@ -112,13 +100,9 @@
 					"test",
 					"-c", "release",
 					"-Xswiftc",
-<<<<<<< HEAD
 					"-DJS_PARSER_TESTS_FULL_FIXTURES",
 				],
-=======
-				],
 				"detail": "swift test -c=release -Xswiftc -DJS_PARSER_TESTS_FULL_FIXTURES",
->>>>>>> a8dd2a25
 			},
 		],
 	},
@@ -126,14 +110,10 @@
 		{
             "name": "SwiftRewriter",
 			"path": ".",
-<<<<<<< HEAD
-            "name": "SwiftRewriter",
-=======
 		},
 		{
 			"name": "AntlrGrammars",
 			"path": "AntlrGrammars",
->>>>>>> a8dd2a25
 		},
 		{
 			"name": "Swift Package Dependencies",
@@ -141,11 +121,7 @@
 		},
 		{
 			"name": "Build",
-<<<<<<< HEAD
-			"path": ".build/debug/..",
-=======
 			"path": ".build",
->>>>>>> a8dd2a25
 		},
 	],
 	"launch": {
@@ -232,11 +208,24 @@
 				"scope": "file"
 			},
 		],
-<<<<<<< HEAD
-		"ShortcutMenuBar.userButton01Command": "workbench.action.tasks.runTask|Build (debug) and reload tests",
+		
+		"python.formatting.provider": "black",
+    	"python.linting.enabled": true,
+		"python.linting.flake8Enabled": true,
+		"python.linting.flake8Args": ["--ignore=E203,E225,E302,E501,W293,W503"],
+		"[python]": {
+			"editor.formatOnSave": true
+		},
+		"mypy.configFile": "utils/mypy.ini",
+
+		"swift.buildArguments": [],
+
+		"ShortcutMenuBar.userButton01Command": "workbench.action.tasks.runTask|Build (debug)",
 		"ShortcutMenuBar.userButton02Command": "workbench.action.tasks.runTask|Test",
 		"ShortcutMenuBar.userButton03Command": "workbench.action.tasks.runTask|Test (release)",
 		"cSpell.words": [
+			"Antlr",
+			"swiftpm",
 			"antlr",
 			"autoreleasepool",
 			"deinitializer",
@@ -257,27 +246,7 @@
 			"synthesization",
 			"Trivias",
 			"uniquing",
-			"whitespaces"
-=======
-		
-		"python.formatting.provider": "black",
-    	"python.linting.enabled": true,
-		"python.linting.flake8Enabled": true,
-		"python.linting.flake8Args": ["--ignore=E203,E225,E302,E501,W293,W503"],
-		"[python]": {
-			"editor.formatOnSave": true
-		},
-		"mypy.configFile": "utils/mypy.ini",
-
-		"swift.buildArguments": [],
-
-		"ShortcutMenuBar.userButton01Command": "workbench.action.tasks.runTask|Build (debug)",
-		"ShortcutMenuBar.userButton02Command": "workbench.action.tasks.runTask|Test",
-		"ShortcutMenuBar.userButton03Command": "workbench.action.tasks.runTask|Test (release)",
-		"cSpell.words": [
-			"Antlr",
-			"swiftpm"
->>>>>>> a8dd2a25
+			"whitespaces",
 		],
 		"swiftTestFileGen.gotoTestFile.useFilenameHeuristics": true,
 		"swiftTestFileGen.gotoTestFile.heuristicFilenamePattern": "$1Tests"
