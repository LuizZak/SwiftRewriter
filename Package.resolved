--- conflicted
+++ resolved
@@ -6,13 +6,8 @@
         "repositoryURL": "https://github.com/LuizZak/antlr4-swift.git",
         "state": {
           "branch": null,
-<<<<<<< HEAD
-          "revision": "f215d59b6bd54cf044db806f77b55b087f98fe06",
-          "version": "4.1.1"
-=======
           "revision": "f999ab7adf98e4613634b0a90ad47493c9bdf5ae",
           "version": "4.1.2"
->>>>>>> a8dd2a25
         }
       },
       {
@@ -38,13 +33,8 @@
         "repositoryURL": "https://github.com/apple/swift-argument-parser.git",
         "state": {
           "branch": null,
-<<<<<<< HEAD
-          "revision": "82905286cc3f0fa8adc4674bf49437cab65a8373",
-          "version": "1.1.1"
-=======
           "revision": "9f39744e025c7d377987f30b03770805dcb0bcd1",
           "version": "1.1.4"
->>>>>>> a8dd2a25
         }
       },
       {
@@ -52,13 +42,8 @@
         "repositoryURL": "https://github.com/apple/swift-format.git",
         "state": {
           "branch": null,
-<<<<<<< HEAD
-          "revision": "c06258081a3f8703f55ff6e9647b32cf3144e247",
-          "version": "0.50600.0"
-=======
           "revision": "3dd9b517b9e9846435aa782d769ef5825e7c2d65",
           "version": "0.50700.0"
->>>>>>> a8dd2a25
         }
       },
       {
@@ -66,13 +51,8 @@
         "repositoryURL": "https://github.com/apple/swift-syntax.git",
         "state": {
           "branch": null,
-<<<<<<< HEAD
-          "revision": "0b6c22b97f8e9320bca62e82cdbee601cf37ad3f",
-          "version": "0.50600.1"
-=======
           "revision": "04d4497be6b88e524a71778d828790e9589ae1c4",
           "version": "0.50700.0"
->>>>>>> a8dd2a25
         }
       },
       {
@@ -89,13 +69,8 @@
         "repositoryURL": "https://github.com/apple/swift-tools-support-core.git",
         "state": {
           "branch": null,
-<<<<<<< HEAD
-          "revision": "b7667f3e266af621e5cc9c77e74cacd8e8c00cb4",
-          "version": "0.2.5"
-=======
           "revision": "4f07be3dc201f6e2ee85b6942d0c220a16926811",
           "version": "0.2.7"
->>>>>>> a8dd2a25
         }
       }
     ]
