--- conflicted
+++ resolved
@@ -14,13 +14,8 @@
 from console_color import ConsoleColor
 
 
-<<<<<<< HEAD
-def generate_objc_antlr_grammar():
+def generate_objc_antlr_grammar(antlr_v: str | None = None):
     base_path = grammars_path("ObjcGrammar")
-=======
-def generate_objc_antlr_grammar(antlr_v: str | None = None):
-    base_path = grammars_package_path("ObjcGrammar")
->>>>>>> 0f5a6979
     two_step_path = base_path.joinpath("two-step-processing")
 
     print(
